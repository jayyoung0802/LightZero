--- conflicted
+++ resolved
@@ -26,10 +26,6 @@
 max_env_step = int(1e6)
 reanalyze_ratio = 0.
 
-<<<<<<< HEAD
-random_collect_episode_num=0
-=======
->>>>>>> 69b3c039
 eps_greedy_exploration_in_collect = False
 # ==============================================================
 # end of the most frequently changed config specified by the user
@@ -59,16 +55,10 @@
         ignore_done=True,
         env_type='not_board_games',
         game_segment_length=400,
-<<<<<<< HEAD
-        random_collect_episode_num=random_collect_episode_num,
-        eps=dict(
-            eps_greedy_exploration_in_collect=eps_greedy_exploration_in_collect,
-=======
         random_collect_episode_num=0,
         eps=dict(
             eps_greedy_exploration_in_collect=eps_greedy_exploration_in_collect,
             # need to dynamically adjust the number of decay steps according to the characteristics of the environment and the algorithm
->>>>>>> 69b3c039
             type='linear',
             start=1.,
             end=0.05,
