import copy
from typing import List, Dict, Any, Tuple, Union

import numpy as np
import torch
import torch.optim as optim
from ding.model import model_wrap
from ding.torch_utils import to_tensor
from ding.utils import POLICY_REGISTRY
from torch.distributions import Categorical
from torch.nn import L1Loss

from lzero.mcts import EfficientZeroMCTSCtree as MCTSCtree
from lzero.mcts import EfficientZeroMCTSPtree as MCTSPtree
from lzero.model import ImageTransforms
from lzero.policy import scalar_transform, InverseScalarTransform, cross_entropy_loss, phi_transform, \
    DiscreteSupport, select_action, to_torch_float_tensor, ez_network_output_unpack, negative_cosine_similarity, \
    prepare_obs, \
    configure_optimizers
<<<<<<< HEAD
from collections import defaultdict
from ding.torch_utils import to_device, to_tensor
from ding.utils.data import default_collate
=======
from lzero.policy.muzero import MuZeroPolicy
>>>>>>> 9c42878c


@POLICY_REGISTRY.register('efficientzero')
class EfficientZeroPolicy(MuZeroPolicy):
    """
    Overview:
        The policy class for EfficientZero proposed in the paper https://arxiv.org/abs/2111.00210.
    """

    # The default_config for EfficientZero policy.
    config = dict(
        model=dict(
            # (str) The model type. For 1-dimensional vector obs, we use mlp model. For 3-dimensional image obs, we use conv model.
            model_type='conv',  # options={'mlp', 'conv'}
            # (bool) If True, the action space of the environment is continuous, otherwise discrete.
            continuous_action_space=False,
            # (tuple) The stacked obs shape.
            # observation_shape=(1, 96, 96),  # if frame_stack_num=1
            observation_shape=(4, 96, 96),  # if frame_stack_num=4
            # (bool) Whether to use the self-supervised learning loss.
            self_supervised_learning_loss=True,
            # (bool) Whether to use discrete support to represent categorical distribution for value/reward/value_prefix.
            categorical_distribution=True,
            # (int) The image channel in image observation.
            image_channel=1,
            # (int) The number of frames to stack together.
            frame_stack_num=1,
            # (int) The scale of supports used in categorical distribution.
            # This variable is only effective when ``categorical_distribution=True``.
            support_scale=300,
            # (int) The hidden size in LSTM.
            lstm_hidden_size=512,
            # (bool) whether to learn bias in the last linear layer in value and policy head.
            bias=True,
            # (str) The type of action encoding. Options are ['one_hot', 'not_one_hot']. Default to 'one_hot'.
            discrete_action_encoding_type='one_hot',
            # (bool) whether to use res connection in dynamics.
            res_connection_in_dynamics=True,
            # (str) The type of normalization in MuZero model. Options are ['BN', 'LN']. Default to 'LN'.
            norm_type='BN',
        ),
        # ****** common ******
        # (bool) Whether to use multi-gpu training.
        multi_gpu=False,
        # (bool) Whether to enable the sampled-based algorithm (e.g. Sampled EfficientZero)
        # this variable is used in ``collector``.
        sampled_algo=False,
        # (bool) Whether to enable the gumbel-based algorithm (e.g. Gumbel Muzero)
        gumbel_algo=False,
        # (bool) Whether to use C++ MCTS in policy. If False, use Python implementation.
        mcts_ctree=True,
        # (bool) Whether to use cuda for network.
        cuda=True,
        # (int) The number of environments used in collecting data.
        collector_env_num=8,
        # (int) The number of environments used in evaluating policy.
        evaluator_env_num=3,
        # (str) The type of environment. The options are ['not_board_games', 'board_games'].
        env_type='not_board_games',
        # (str) The type of battle mode. The options are ['play_with_bot_mode', 'self_play_mode'].
        battle_mode='play_with_bot_mode',
        # (bool) Whether to monitor extra statistics in tensorboard.
        monitor_extra_statistics=True,
        # (int) The transition number of one ``GameSegment``.
        game_segment_length=200,

        # ****** observation ******
        # (bool) Whether to transform image to string to save memory.
        transform2string=False,
        # (bool) Whether to use gray scale image.
        gray_scale=False,
        # (bool) Whether to use data augmentation.
        use_augmentation=False,
        # (list) The style of augmentation.
        augmentation=['shift', 'intensity'],

        # ******* learn ******
        # (bool) Whether to ignore the done flag in the training data. Typically, this value is set to False.
        # However, for some environments with a fixed episode length, to ensure the accuracy of Q-value calculations,
        # we should set it to True to avoid the influence of the done flag.
        ignore_done=False,
        # (int) How many updates(iterations) to train after collector's one collection.
        # Bigger "update_per_collect" means bigger off-policy.
        # collect data -> update policy-> collect data -> ...
        # For different env, we have different episode_length,
        # we usually set update_per_collect = collector_env_num * episode_length / batch_size * reuse_factor
        # if we set update_per_collect=None, we will set update_per_collect = collected_transitions_num * cfg.policy.model_update_ratio automatically.
        update_per_collect=None,
        # (float) The ratio of the collected data used for training. Only effective when ``update_per_collect`` is not None.
        model_update_ratio=0.1,
        # (int) Minibatch size for one gradient descent.
        batch_size=256,
        # (str) Optimizer for training policy network. ['SGD', 'Adam', 'AdamW']
        optim_type='SGD',
        # (float) Learning rate for training policy network. Initial lr for manually decay schedule.
        learning_rate=0.2,
        # (int) Frequency of target network update.
        target_update_freq=100,
        # (float) Weight decay for training policy network.
        weight_decay=1e-4,
        # (float) One-order Momentum in optimizer, which stabilizes the training process (gradient direction).
        momentum=0.9,
        # (float) The maximum constraint value of gradient norm clipping.
        grad_clip_value=10,
        # (int) The number of episodes in each collecting stage.
        n_episode=8,
        # (float) the number of simulations in MCTS.
        num_simulations=50,
        # (float) Discount factor (gamma) for returns.
        discount_factor=0.997,
        # (int) The number of steps for calculating target q_value.
        td_steps=5,
        # (int) The number of unroll steps in dynamics network.
        num_unroll_steps=5,
        # (int) reset the hidden states in LSTM every ``lstm_horizon_len`` horizon steps.
        lstm_horizon_len=5,
        # (float) The weight of reward loss.
        reward_loss_weight=1,
        # (float) The weight of value loss.
        value_loss_weight=0.25,
        # (float) The weight of policy loss.
        policy_loss_weight=1,
        # (float) The weight of ssl (self-supervised learning) loss.
        ssl_loss_weight=2,
        # (bool) Whether to use piecewise constant learning rate decay.
        # i.e. lr: 0.2 -> 0.02 -> 0.002
        lr_piecewise_constant_decay=True,
        # (int) The number of final training iterations to control lr decay, which is only used for manually decay.
        threshold_training_steps_for_final_lr=int(5e4),
        # (int) The number of final training iterations to control temperature, which is only used for manually decay.
        threshold_training_steps_for_final_temperature=int(1e5),
        # (bool) Whether to use manually decayed temperature.
        # i.e. temperature: 1 -> 0.5 -> 0.25
        manual_temperature_decay=False,
        # (float) The fixed temperature value for MCTS action selection, which is used to control the exploration.
        # The larger the value, the more exploration. This value is only used when manual_temperature_decay=False.
        fixed_temperature_value=0.25,

        # ****** Priority ******
        # (bool) Whether to use priority when sampling training data from the buffer.
        use_priority=True,
        # (float) The degree of prioritization to use. A value of 0 means no prioritization,
        # while a value of 1 means full prioritization.
        priority_prob_alpha=0.6,
        # (float) The degree of correction to use. A value of 0 means no correction,
        # while a value of 1 means full correction.
        priority_prob_beta=0.4,

        # ****** UCB ******
        # (float) The alpha value used in the Dirichlet distribution for exploration at the root node of the search tree.
        root_dirichlet_alpha=0.3,
        # (float) The noise weight at the root node of the search tree.
        root_noise_weight=0.25,

        # ****** Explore by random collect ******
        # (int) The number of episodes to collect data randomly before training.
        random_collect_episode_num=0,

        # ****** Explore by eps greedy ******
        eps=dict(
            # (bool) Whether to use eps greedy exploration in collecting data.
            eps_greedy_exploration_in_collect=False,
            # (str) The type of decaying epsilon. Options are 'linear', 'exp'.
            type='linear',
            # (float) The start value of eps.
            start=1.,
            # (float) The end value of eps.
            end=0.05,
            # (int) The decay steps from start to end eps.
            decay=int(1e5),
        ),

        # (bool) Whether it is a multi-agent environment.
        multi_agent=False,
    )

    def default_model(self) -> Tuple[str, List[str]]:
        """
        Overview:
            Return this algorithm default model setting.
        Returns:
            - model_info (:obj:`Tuple[str, List[str]]`): model name and model import_names.
                - model_type (:obj:`str`): The model type used in this algorithm, which is registered in ModelRegistry.
                - import_names (:obj:`List[str]`): The model class path list used in this algorithm.
        .. note::
            The user can define and use customized network model but must obey the same interface definition indicated \
            by import_names path. For EfficientZero, ``lzero.model.efficientzero_model.EfficientZeroModel``
        """
        if self._cfg.model.model_type == "conv":
            return 'EfficientZeroModel', ['lzero.model.efficientzero_model']
        elif self._cfg.model.model_type == "mlp":
            return 'EfficientZeroModelMLP', ['lzero.model.efficientzero_model_mlp']
        else:
            raise ValueError("model type {} is not supported".format(self._cfg.model.model_type))

    def _init_learn(self) -> None:
        """
        Overview:
            Learn mode init method. Called by ``self.__init__``. Initialize the learn model, optimizer and MCTS utils.
        """
        assert self._cfg.optim_type in ['SGD', 'Adam', 'AdamW'], self._cfg.optim_type
        if self._cfg.optim_type == 'SGD':
            self._optimizer = optim.SGD(
                self._model.parameters(),
                lr=self._cfg.learning_rate,
                momentum=self._cfg.momentum,
                weight_decay=self._cfg.weight_decay,
            )

        elif self._cfg.optim_type == 'Adam':
            self._optimizer = optim.Adam(
                self._model.parameters(),
                lr=self._cfg.learning_rate,
                weight_decay=self._cfg.weight_decay,
            )
        elif self._cfg.optim_type == 'AdamW':
            self._optimizer = configure_optimizers(
                model=self._model,
                weight_decay=self._cfg.weight_decay,
                learning_rate=self._cfg.learning_rate,
                device_type=self._cfg.device
            )

        if self._cfg.lr_piecewise_constant_decay:
            from torch.optim.lr_scheduler import LambdaLR
            max_step = self._cfg.threshold_training_steps_for_final_lr
            # NOTE: the 1, 0.1, 0.01 is the decay rate, not the lr.
            lr_lambda = lambda step: 1 if step < max_step * 0.5 else (0.1 if step < max_step else 0.01)  # noqa
            self.lr_scheduler = LambdaLR(self._optimizer, lr_lambda=lr_lambda)

        # use model_wrapper for specialized demands of different modes
        self._target_model = copy.deepcopy(self._model)
        self._target_model = model_wrap(
            self._target_model,
            wrapper_name='target',
            update_type='assign',
            update_kwargs={'freq': self._cfg.target_update_freq}
        )
        self._learn_model = self._model

        if self._cfg.use_augmentation:
            self.image_transforms = ImageTransforms(
                self._cfg.augmentation,
                image_shape=(self._cfg.model.observation_shape[1], self._cfg.model.observation_shape[2])
            )
        self.value_support = DiscreteSupport(-self._cfg.model.support_scale, self._cfg.model.support_scale, delta=1)
        self.reward_support = DiscreteSupport(-self._cfg.model.support_scale, self._cfg.model.support_scale, delta=1)

        self.inverse_scalar_transform_handle = InverseScalarTransform(
            self._cfg.model.support_scale, self._cfg.device, self._cfg.model.categorical_distribution
        )

    def _forward_learn(self, data: torch.Tensor) -> Dict[str, Union[float, int]]:
        """
        Overview:
            The forward function for learning policy in learn mode, which is the core of the learning process. \
            The data is sampled from replay buffer. \
            The loss is calculated by the loss function and the loss is backpropagated to update the model.
        Arguments:
            - data (:obj:`Tuple[torch.Tensor]`): The data sampled from replay buffer, which is a tuple of tensors. \
                The first tensor is the current_batch, the second tensor is the target_batch.
        Returns:
            - info_dict (:obj:`Dict[str, Union[float, int]]`): The information dict to be logged, which contains \
                current learning loss and learning statistics.
        """
        self._learn_model.train()
        self._target_model.train()

        current_batch, target_batch = data
        obs_batch_ori, action_batch, mask_batch, indices, weights, make_time = current_batch
        target_value_prefix, target_value, target_policy = target_batch

        obs_batch, obs_target_batch = prepare_obs(obs_batch_ori, self._cfg)

        # do augmentations
        if self._cfg.use_augmentation:
            obs_batch = self.image_transforms.transform(obs_batch)
            obs_target_batch = self.image_transforms.transform(obs_target_batch)

        # shape: (batch_size, num_unroll_steps, action_dim)
        # NOTE: .long(), in discrete action space.
        action_batch = torch.from_numpy(action_batch).to(self._cfg.device).unsqueeze(-1).long()
        data_list = [
            mask_batch,
            target_value_prefix.astype('float32'),
            target_value.astype('float32'), target_policy, weights
        ]
        [mask_batch, target_value_prefix, target_value, target_policy,
         weights] = to_torch_float_tensor(data_list, self._cfg.device)

        target_value_prefix = target_value_prefix.view(self._cfg.batch_size, -1)
        target_value = target_value.view(self._cfg.batch_size, -1)
        assert self._cfg.batch_size == target_value_prefix.size(0)

        # ``scalar_transform`` to transform the original value to the scaled value,
        # i.e. h(.) function in paper https://arxiv.org/pdf/1805.11593.pdf.
        transformed_target_value_prefix = scalar_transform(target_value_prefix)
        transformed_target_value = scalar_transform(target_value)
        # transform a scalar to its categorical_distribution. After this transformation, each scalar is
        # represented as the linear combination of its two adjacent supports.
        target_value_prefix_categorical = phi_transform(self.reward_support, transformed_target_value_prefix)
        target_value_categorical = phi_transform(self.value_support, transformed_target_value)

        # ==============================================================
        # the core initial_inference in EfficientZero policy.
        # ==============================================================
        network_output = self._learn_model.initial_inference(obs_batch)
        # value_prefix shape: (batch_size, 10), the ``value_prefix`` at the first step is zero padding.
        latent_state, value_prefix, reward_hidden_state, value, policy_logits = ez_network_output_unpack(network_output)

        # transform the scaled value or its categorical representation to its original value,
        # i.e. h^(-1)(.) function in paper https://arxiv.org/pdf/1805.11593.pdf.
        original_value = self.inverse_scalar_transform_handle(value)

        # Note: The following lines are just for debugging.
        predicted_value_prefixs = []
        if self._cfg.monitor_extra_statistics:
            latent_state_list = latent_state.detach().cpu().numpy()
            predicted_values, predicted_policies = original_value.detach().cpu(), torch.softmax(
                policy_logits, dim=1
            ).detach().cpu()

        # calculate the new priorities for each transition.
        value_priority = L1Loss(reduction='none')(original_value.squeeze(-1), target_value[:, 0])
        value_priority = value_priority.data.cpu().numpy() + 1e-6

        prob = torch.softmax(policy_logits, dim=-1)
        dist = Categorical(prob)
        policy_entropy = dist.entropy().mean()

        # ==============================================================
        # calculate policy and value loss for the first step.
        # ==============================================================
        policy_loss = cross_entropy_loss(policy_logits, target_policy[:, 0])

        # Here we take the init hypothetical step k=0.
        target_normalized_visit_count_init_step = target_policy[:, 0]

        # ******* NOTE: target_policy_entropy is only for debug.  ******
        non_masked_indices = torch.nonzero(mask_batch[:, 0]).squeeze(-1)
        # Check if there are any unmasked rows
        if len(non_masked_indices) > 0:
            target_normalized_visit_count_masked = torch.index_select(
                target_normalized_visit_count_init_step, 0, non_masked_indices
            )
            target_dist = Categorical(target_normalized_visit_count_masked)
            target_policy_entropy = target_dist.entropy().mean()
        else:
            # Set target_policy_entropy to 0 if all rows are masked
            target_policy_entropy = 0

        value_loss = cross_entropy_loss(value, target_value_categorical[:, 0])

        value_prefix_loss = torch.zeros(self._cfg.batch_size, device=self._cfg.device)
        consistency_loss = torch.zeros(self._cfg.batch_size, device=self._cfg.device)

        # ==============================================================
        # the core recurrent_inference in EfficientZero policy.
        # ==============================================================
        for step_k in range(self._cfg.num_unroll_steps):
            # unroll with the dynamics function: predict the next ``latent_state``, ``reward_hidden_state``,
            # `` value_prefix`` given current ``latent_state`` ``reward_hidden_state`` and ``action``.
            # And then predict policy_logits and value  with the prediction function.
            network_output = self._learn_model.recurrent_inference(
                latent_state, reward_hidden_state, action_batch[:, step_k]
            )
            latent_state, value_prefix, reward_hidden_state, value, policy_logits = ez_network_output_unpack(
                network_output
            )

            # transform the scaled value or its categorical representation to its original value,
            # i.e. h^(-1)(.) function in paper https://arxiv.org/pdf/1805.11593.pdf.
            original_value = self.inverse_scalar_transform_handle(value)

            # ==============================================================
            # calculate consistency loss for the next ``num_unroll_steps`` unroll steps.
            # ==============================================================
            if self._cfg.ssl_loss_weight > 0:
<<<<<<< HEAD
                # obtain the oracle hidden states from representation function.
                if self._cfg.model.model_type == 'conv':
                    beg_index = self._cfg.model.image_channel * step_i
                    end_index = self._cfg.model.image_channel * (step_i + self._cfg.model.frame_stack_num)
                    network_output = self._learn_model.initial_inference(obs_target_batch[:, beg_index:end_index, :, :])
                elif self._cfg.model.model_type == 'mlp':
                    beg_index = self._cfg.model.observation_shape * step_i
                    end_index = self._cfg.model.observation_shape * (step_i + self._cfg.model.frame_stack_num)
                    network_output = self._learn_model.initial_inference(obs_target_batch[:, beg_index:end_index])
                elif self._cfg.model.model_type == 'structure':
                    obs_target_batch_new = {}
                    for k, v in obs_target_batch.items():
                        if k == 'action_mask': 
                            obs_target_batch_new[k] = v
                            continue
                        if isinstance(v, dict):
                            obs_target_batch_new[k] = {}
                            for k1, v1 in v.items():
                                if len(v1.shape) == 1:
                                    observation_shape = v1.shape[0]//self._cfg.num_unroll_steps
                                    beg_index = observation_shape * step_i
                                    end_index = observation_shape * (step_i + self._cfg.model.frame_stack_num)
                                    obs_target_batch_new[k][k1] = v1[beg_index:end_index]
                                else:
                                    observation_shape = v1.shape[1]//self._cfg.num_unroll_steps
                                    beg_index = observation_shape * step_i
                                    end_index = observation_shape * (step_i + self._cfg.model.frame_stack_num)
                                    obs_target_batch_new[k][k1] = v1[:, beg_index:end_index]
                        else:
                            observation_shape = v.shape[1]//self._cfg.num_unroll_steps
                            beg_index = observation_shape * step_i
                            end_index = observation_shape * (step_i + self._cfg.model.frame_stack_num)
                            obs_target_batch_new[k] = v[:, beg_index:end_index]
                    network_output = self._learn_model.initial_inference(obs_target_batch_new)
=======
                # obtain the oracle latent states from representation function.
                beg_index, end_index = self._get_target_obs_index_in_step_k(step_k)
                network_output = self._learn_model.initial_inference(obs_target_batch[:, beg_index:end_index])
>>>>>>> 9c42878c

                latent_state = to_tensor(latent_state)
                representation_state = to_tensor(network_output.latent_state)

                # NOTE: no grad for the representation_state branch.
                dynamic_proj = self._learn_model.project(latent_state, with_grad=True)
                observation_proj = self._learn_model.project(representation_state, with_grad=False)
                temp_loss = negative_cosine_similarity(dynamic_proj, observation_proj) * mask_batch[:, step_k]

                consistency_loss += temp_loss

            # NOTE: the target policy, target_value_categorical, target_value_prefix_categorical is calculated in
            # game buffer now.
            # ==============================================================
            # calculate policy loss for the next ``num_unroll_steps`` unroll steps.
            # NOTE: the +=.
            # ==============================================================
            policy_loss += cross_entropy_loss(policy_logits, target_policy[:, step_k + 1])

            # Here we take the hypothetical step k = step_k + 1
            prob = torch.softmax(policy_logits, dim=-1)
            dist = Categorical(prob)
            policy_entropy += dist.entropy().mean()
            target_normalized_visit_count = target_policy[:, step_k + 1]

            # ******* NOTE: target_policy_entropy is only for debug.  ******
            non_masked_indices = torch.nonzero(mask_batch[:, step_k + 1]).squeeze(-1)
            # Check if there are any unmasked rows
            if len(non_masked_indices) > 0:
                target_normalized_visit_count_masked = torch.index_select(
                    target_normalized_visit_count, 0, non_masked_indices
                )
                target_dist = Categorical(target_normalized_visit_count_masked)
                target_policy_entropy += target_dist.entropy().mean()
            else:
                # Set target_policy_entropy to 0 if all rows are masked
                target_policy_entropy += 0

            value_loss += cross_entropy_loss(value, target_value_categorical[:, step_k + 1])
            value_prefix_loss += cross_entropy_loss(value_prefix, target_value_prefix_categorical[:, step_k])

            # reset hidden states every ``lstm_horizon_len`` unroll steps.
            if (step_k + 1) % self._cfg.lstm_horizon_len == 0:
                reward_hidden_state = (
                    torch.zeros(1, self._cfg.batch_size, self._cfg.model.lstm_hidden_size).to(self._cfg.device),
                    torch.zeros(1, self._cfg.batch_size, self._cfg.model.lstm_hidden_size).to(self._cfg.device)
                )

            if self._cfg.monitor_extra_statistics:
                original_value_prefixs = self.inverse_scalar_transform_handle(value_prefix)
                original_value_prefixs_cpu = original_value_prefixs.detach().cpu()

                predicted_values = torch.cat(
                    (predicted_values, self.inverse_scalar_transform_handle(value).detach().cpu())
                )
                predicted_value_prefixs.append(original_value_prefixs_cpu)
                predicted_policies = torch.cat((predicted_policies, torch.softmax(policy_logits, dim=1).detach().cpu()))
                latent_state_list = np.concatenate((latent_state_list, latent_state.detach().cpu().numpy()))

        # ==============================================================
        # the core learn model update step.
        # ==============================================================
        # weighted loss with masks (some invalid states which are out of trajectory.)
        loss = (
            self._cfg.ssl_loss_weight * consistency_loss + self._cfg.policy_loss_weight * policy_loss +
            self._cfg.value_loss_weight * value_loss + self._cfg.reward_loss_weight * value_prefix_loss
        )
        weighted_total_loss = (weights * loss).mean()
        # TODO(pu): test the effect of gradient scale.
        gradient_scale = 1 / self._cfg.num_unroll_steps
        weighted_total_loss.register_hook(lambda grad: grad * gradient_scale)
        self._optimizer.zero_grad()
        weighted_total_loss.backward()
        if self._cfg.multi_gpu:
            self.sync_gradients(self._learn_model)
        total_grad_norm_before_clip = torch.nn.utils.clip_grad_norm_(
            self._learn_model.parameters(), self._cfg.grad_clip_value
        )
        self._optimizer.step()
        if self._cfg.lr_piecewise_constant_decay:
            self.lr_scheduler.step()

        # ==============================================================
        # the core target model update step.
        # ==============================================================
        self._target_model.update(self._learn_model.state_dict())

        if self._cfg.monitor_extra_statistics:
            predicted_value_prefixs = torch.stack(predicted_value_prefixs).transpose(1, 0).squeeze(-1)
            predicted_value_prefixs = predicted_value_prefixs.reshape(-1).unsqueeze(-1)

        return {
            'collect_mcts_temperature': self._collect_mcts_temperature,
            'collect_epsilon': self.collect_epsilon,
            'cur_lr': self._optimizer.param_groups[0]['lr'],
            'weighted_total_loss': weighted_total_loss.item(),
            'total_loss': loss.mean().item(),
            'policy_loss': policy_loss.mean().item(),
            'policy_entropy': policy_entropy.item() / (self._cfg.num_unroll_steps + 1),
            'target_policy_entropy': target_policy_entropy.item() / (self._cfg.num_unroll_steps + 1),
            'value_prefix_loss': value_prefix_loss.mean().item(),
            'value_loss': value_loss.mean().item(),
            'consistency_loss': consistency_loss.mean().item() / self._cfg.num_unroll_steps,

            # ==============================================================
            # priority related
            # ==============================================================
            'value_priority': value_priority.mean().item(),
            'value_priority_orig': value_priority,
            'target_value_prefix': target_value_prefix.detach().cpu().numpy().mean().item(),
            'target_value': target_value.detach().cpu().numpy().mean().item(),
            'transformed_target_value_prefix': transformed_target_value_prefix.detach().cpu().numpy().mean().item(),
            'transformed_target_value': transformed_target_value.detach().cpu().numpy().mean().item(),
            'predicted_value_prefixs': predicted_value_prefixs.detach().cpu().numpy().mean().item(),
            'predicted_values': predicted_values.detach().cpu().numpy().mean().item(),
            'total_grad_norm_before_clip': total_grad_norm_before_clip.item()
        }

    def _init_collect(self) -> None:
        """
         Overview:
             Collect mode init method. Called by ``self.__init__``. Initialize the collect model and MCTS utils.
         """
        self._collect_model = self._model
        if self._cfg.mcts_ctree:
            self._mcts_collect = MCTSCtree(self._cfg)
        else:
            self._mcts_collect = MCTSPtree(self._cfg)
        self._collect_mcts_temperature = 1
        self.collect_epsilon = 0.0

    def _forward_collect(
        self,
        data: torch.Tensor,
        action_mask: list = None,
        temperature: float = 1,
        to_play: List = [-1],
        epsilon: float = 0.25,
        ready_env_id = None
    ):
        """
        Overview:
            The forward function for collecting data in collect mode. Use model to execute MCTS search.
            Choosing the action through sampling during the collect mode.
        Arguments:
            - data (:obj:`torch.Tensor`): The input data, i.e. the observation.
            - action_mask (:obj:`list`): The action mask, i.e. the action that cannot be selected.
            - temperature (:obj:`float`): The temperature of the policy.
            - to_play (:obj:`int`): The player to play.
            - ready_env_id (:obj:`list`): The id of the env that is ready to collect.
        Shape:
            - data (:obj:`torch.Tensor`):
                - For Atari, :math:`(N, C*S, H, W)`, where N is the number of collect_env, C is the number of channels, \
                    S is the number of stacked frames, H is the height of the image, W is the width of the image.
                - For lunarlander, :math:`(N, O)`, where N is the number of collect_env, O is the observation space size.
            - action_mask: :math:`(N, action_space_size)`, where N is the number of collect_env.
            - temperature: :math:`(1, )`.
            - to_play: :math:`(N, 1)`, where N is the number of collect_env.
            - ready_env_id: None
        Returns:
            - output (:obj:`Dict[int, Any]`): Dict type data, the keys including ``action``, ``distributions``, \
                ``visit_count_distribution_entropy``, ``value``, ``pred_value``, ``policy_logits``.
        """
        self._collect_model.eval()
        self._collect_mcts_temperature = temperature
        self.collect_epsilon = epsilon
        active_collect_env_num = data.shape[0]
        with torch.no_grad():
            # data shape [B, S x C, W, H], e.g. {Tensor:(B, 12, 96, 96)}
            network_output = self._collect_model.initial_inference(data)
            latent_state_roots, value_prefix_roots, reward_hidden_state_roots, pred_values, policy_logits = ez_network_output_unpack(
                network_output
            )

            pred_values = self.inverse_scalar_transform_handle(pred_values).detach().cpu().numpy()
            latent_state_roots = latent_state_roots.detach().cpu().numpy()
            reward_hidden_state_roots = (
                reward_hidden_state_roots[0].detach().cpu().numpy(),
                reward_hidden_state_roots[1].detach().cpu().numpy()
            )
            policy_logits = policy_logits.detach().cpu().numpy().tolist()

            legal_actions = [[i for i, x in enumerate(action_mask[j]) if x == 1] for j in range(active_collect_env_num)]
            # the only difference between collect and eval is the dirichlet noise.
            noises = [
                np.random.dirichlet([self._cfg.root_dirichlet_alpha] * int(sum(action_mask[j]))
                                    ).astype(np.float32).tolist() for j in range(active_collect_env_num)
            ]
            if self._cfg.mcts_ctree:
                # cpp mcts_tree
                roots = MCTSCtree.roots(active_collect_env_num, legal_actions)
            else:
                # python mcts_tree
                roots = MCTSPtree.roots(active_collect_env_num, legal_actions)
            roots.prepare(self._cfg.root_noise_weight, noises, value_prefix_roots, policy_logits, to_play)
            self._mcts_collect.search(
                roots, self._collect_model, latent_state_roots, reward_hidden_state_roots, to_play
            )

            roots_visit_count_distributions = roots.get_distributions()
            roots_values = roots.get_values()  # shape: {list: batch_size}

            data_id = [i for i in range(active_collect_env_num)]
            output = {i: None for i in data_id}
            if ready_env_id is None:
                ready_env_id = np.arange(active_collect_env_num)

            for i, env_id in enumerate(ready_env_id):
                distributions, value = roots_visit_count_distributions[i], roots_values[i]
                if self._cfg.eps.eps_greedy_exploration_in_collect:
                    # eps-greedy collect
                    action_index_in_legal_action_set, visit_count_distribution_entropy = select_action(
                        distributions, temperature=self._collect_mcts_temperature, deterministic=True
                    )
                    action = np.where(action_mask[i] == 1.0)[0][action_index_in_legal_action_set]
                    if np.random.rand() < self.collect_epsilon:
                        action = np.random.choice(legal_actions[i])
                else:
                    # normal collect
                    # NOTE: Only legal actions possess visit counts, so the ``action_index_in_legal_action_set`` represents
                    # the index within the legal action set, rather than the index in the entire action set.
                    action_index_in_legal_action_set, visit_count_distribution_entropy = select_action(
                        distributions, temperature=self._collect_mcts_temperature, deterministic=False
                    )
                    # NOTE: Convert the ``action_index_in_legal_action_set`` to the corresponding ``action`` in the entire action set.
                    action = np.where(action_mask[i] == 1.0)[0][action_index_in_legal_action_set]
                output[env_id] = {
                    'action': action,
                    'distributions': distributions,
                    'visit_count_distribution_entropy': visit_count_distribution_entropy,
                    'value': value,
                    'pred_value': pred_values[i],
                    'policy_logits': policy_logits[i],
                }

        return output

    def _init_eval(self) -> None:
        """
        Overview:
            Evaluate mode init method. Called by ``self.__init__``. Initialize the eval model and MCTS utils.
        """
        self._eval_model = self._model
        if self._cfg.mcts_ctree:
            self._mcts_eval = MCTSCtree(self._cfg)
        else:
            self._mcts_eval = MCTSPtree(self._cfg)

    def _forward_eval(self, data: torch.Tensor, action_mask: list, to_play: -1, ready_env_id=None):
        """
         Overview:
             The forward function for evaluating the current policy in eval mode. Use model to execute MCTS search.
             Choosing the action with the highest value (argmax) rather than sampling during the eval mode.
         Arguments:
             - data (:obj:`torch.Tensor`): The input data, i.e. the observation.
             - action_mask (:obj:`list`): The action mask, i.e. the action that cannot be selected.
             - to_play (:obj:`int`): The player to play.
             - ready_env_id (:obj:`list`): The id of the env that is ready to collect.
         Shape:
             - data (:obj:`torch.Tensor`):
                 - For Atari, :math:`(N, C*S, H, W)`, where N is the number of collect_env, C is the number of channels, \
                     S is the number of stacked frames, H is the height of the image, W is the width of the image.
                 - For lunarlander, :math:`(N, O)`, where N is the number of collect_env, O is the observation space size.
             - action_mask: :math:`(N, action_space_size)`, where N is the number of collect_env.
             - to_play: :math:`(N, 1)`, where N is the number of collect_env.
             - ready_env_id: None
         Returns:
             - output (:obj:`Dict[int, Any]`): Dict type data, the keys including ``action``, ``distributions``, \
                 ``visit_count_distribution_entropy``, ``value``, ``pred_value``, ``policy_logits``.
         """
        self._eval_model.eval()
        active_eval_env_num = data.shape[0]
        with torch.no_grad():
            # data shape [B, S x C, W, H], e.g. {Tensor:(B, 12, 96, 96)}
            network_output = self._eval_model.initial_inference(data)
            latent_state_roots, value_prefix_roots, reward_hidden_state_roots, pred_values, policy_logits = ez_network_output_unpack(
                network_output
            )

            if not self._eval_model.training:
                # if not in training, obtain the scalars of the value/reward
                pred_values = self.inverse_scalar_transform_handle(pred_values).detach().cpu().numpy()  # shape（B, 1）
                latent_state_roots = latent_state_roots.detach().cpu().numpy()
                reward_hidden_state_roots = (
                    reward_hidden_state_roots[0].detach().cpu().numpy(),
                    reward_hidden_state_roots[1].detach().cpu().numpy()
                )
                policy_logits = policy_logits.detach().cpu().numpy().tolist()  # list shape（B, A）

            legal_actions = [[i for i, x in enumerate(action_mask[j]) if x == 1] for j in range(active_eval_env_num)]
            if self._cfg.mcts_ctree:
                # cpp mcts_tree
                roots = MCTSCtree.roots(active_eval_env_num, legal_actions)
            else:
                # python mcts_tree
                roots = MCTSPtree.roots(active_eval_env_num, legal_actions)
            roots.prepare_no_noise(value_prefix_roots, policy_logits, to_play)
            self._mcts_eval.search(roots, self._eval_model, latent_state_roots, reward_hidden_state_roots, to_play)

            # list of list, shape: ``{list: batch_size} -> {list: action_space_size}``
            roots_visit_count_distributions = roots.get_distributions()
            roots_values = roots.get_values()  # shape: {list: batch_size}
            data_id = [i for i in range(active_eval_env_num)]
            output = {i: None for i in data_id}

            if ready_env_id is None:
                ready_env_id = np.arange(active_eval_env_num)

            for i, env_id in enumerate(ready_env_id):
                distributions, value = roots_visit_count_distributions[i], roots_values[i]
                # NOTE: Only legal actions possess visit counts, so the ``action_index_in_legal_action_set`` represents
                # the index within the legal action set, rather than the index in the entire action set.
                #  Setting deterministic=True implies choosing the action with the highest value (argmax) rather than sampling during the evaluation phase.
                action_index_in_legal_action_set, visit_count_distribution_entropy = select_action(
                    distributions, temperature=1, deterministic=True
                )
                # NOTE: Convert the ``action_index_in_legal_action_set`` to the corresponding ``action`` in the entire action set.
                action = np.where(action_mask[i] == 1.0)[0][action_index_in_legal_action_set]
                output[env_id] = {
                    'action': action,
                    'distributions': distributions,
                    'visit_count_distribution_entropy': visit_count_distribution_entropy,
                    'value': value,
                    'pred_value': pred_values[i],
                    'policy_logits': policy_logits[i],
                }

        return output

    def _monitor_vars_learn(self) -> List[str]:
        """
         Overview:
             Register the variables to be monitored in learn mode. The registered variables will be logged in
             tensorboard according to the return value ``_forward_learn``.
         """
        return [
            'collect_mcts_temperature',
            'collect_epsilon',
            'cur_lr',
            'weighted_total_loss',
            'total_loss',
            'policy_loss',
            'policy_entropy',
            'target_policy_entropy',
            'value_prefix_loss',
            'value_loss',
            'consistency_loss',
            'value_priority',
            'target_value_prefix',
            'target_value',
            'predicted_value_prefixs',
            'predicted_values',
            'transformed_target_value_prefix',
            'transformed_target_value',
            'total_grad_norm_before_clip',
        ]

    def _state_dict_learn(self) -> Dict[str, Any]:
        """
        Overview:
            Return the state_dict of learn mode, usually including model and optimizer.
        Returns:
            - state_dict (:obj:`Dict[str, Any]`): the dict of current policy learn state, for saving and restoring.
        """
        return {
            'model': self._learn_model.state_dict(),
            'target_model': self._target_model.state_dict(),
            'optimizer': self._optimizer.state_dict(),
        }

    def _load_state_dict_learn(self, state_dict: Dict[str, Any]) -> None:
        """
        Overview:
            Load the state_dict variable into policy learn mode.
        Arguments:
            - state_dict (:obj:`Dict[str, Any]`): the dict of policy learn state saved before.
        """
        self._learn_model.load_state_dict(state_dict['model'])
        self._target_model.load_state_dict(state_dict['target_model'])
        self._optimizer.load_state_dict(state_dict['optimizer'])

    def _process_transition(self, obs, policy_output, timestep):
        # be compatible with DI-engine Policy class
        pass

    def _get_train_sample(self, data):
        # be compatible with DI-engine Policy class
        pass<|MERGE_RESOLUTION|>--- conflicted
+++ resolved
@@ -17,13 +17,10 @@
     DiscreteSupport, select_action, to_torch_float_tensor, ez_network_output_unpack, negative_cosine_similarity, \
     prepare_obs, \
     configure_optimizers
-<<<<<<< HEAD
 from collections import defaultdict
 from ding.torch_utils import to_device, to_tensor
 from ding.utils.data import default_collate
-=======
 from lzero.policy.muzero import MuZeroPolicy
->>>>>>> 9c42878c
 
 
 @POLICY_REGISTRY.register('efficientzero')
@@ -402,15 +399,14 @@
             # calculate consistency loss for the next ``num_unroll_steps`` unroll steps.
             # ==============================================================
             if self._cfg.ssl_loss_weight > 0:
-<<<<<<< HEAD
                 # obtain the oracle hidden states from representation function.
                 if self._cfg.model.model_type == 'conv':
-                    beg_index = self._cfg.model.image_channel * step_i
-                    end_index = self._cfg.model.image_channel * (step_i + self._cfg.model.frame_stack_num)
+                    beg_index = self._cfg.model.image_channel * step_k
+                    end_index = self._cfg.model.image_channel * (step_k + self._cfg.model.frame_stack_num)
                     network_output = self._learn_model.initial_inference(obs_target_batch[:, beg_index:end_index, :, :])
                 elif self._cfg.model.model_type == 'mlp':
-                    beg_index = self._cfg.model.observation_shape * step_i
-                    end_index = self._cfg.model.observation_shape * (step_i + self._cfg.model.frame_stack_num)
+                    beg_index = self._cfg.model.observation_shape * step_k
+                    end_index = self._cfg.model.observation_shape * (step_k + self._cfg.model.frame_stack_num)
                     network_output = self._learn_model.initial_inference(obs_target_batch[:, beg_index:end_index])
                 elif self._cfg.model.model_type == 'structure':
                     obs_target_batch_new = {}
@@ -423,25 +419,20 @@
                             for k1, v1 in v.items():
                                 if len(v1.shape) == 1:
                                     observation_shape = v1.shape[0]//self._cfg.num_unroll_steps
-                                    beg_index = observation_shape * step_i
-                                    end_index = observation_shape * (step_i + self._cfg.model.frame_stack_num)
+                                    beg_index = observation_shape * step_k
+                                    end_index = observation_shape * (step_k + self._cfg.model.frame_stack_num)
                                     obs_target_batch_new[k][k1] = v1[beg_index:end_index]
                                 else:
                                     observation_shape = v1.shape[1]//self._cfg.num_unroll_steps
-                                    beg_index = observation_shape * step_i
-                                    end_index = observation_shape * (step_i + self._cfg.model.frame_stack_num)
+                                    beg_index = observation_shape * step_k
+                                    end_index = observation_shape * (step_k + self._cfg.model.frame_stack_num)
                                     obs_target_batch_new[k][k1] = v1[:, beg_index:end_index]
                         else:
                             observation_shape = v.shape[1]//self._cfg.num_unroll_steps
-                            beg_index = observation_shape * step_i
-                            end_index = observation_shape * (step_i + self._cfg.model.frame_stack_num)
+                            beg_index = observation_shape * step_k
+                            end_index = observation_shape * (step_k + self._cfg.model.frame_stack_num)
                             obs_target_batch_new[k] = v[:, beg_index:end_index]
                     network_output = self._learn_model.initial_inference(obs_target_batch_new)
-=======
-                # obtain the oracle latent states from representation function.
-                beg_index, end_index = self._get_target_obs_index_in_step_k(step_k)
-                network_output = self._learn_model.initial_inference(obs_target_batch[:, beg_index:end_index])
->>>>>>> 9c42878c
 
                 latent_state = to_tensor(latent_state)
                 representation_state = to_tensor(network_output.latent_state)
