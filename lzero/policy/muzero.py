--- conflicted
+++ resolved
@@ -477,11 +477,7 @@
         else:
             self._mcts_collect = MCTSPtree(self._cfg)
         self.collect_mcts_temperature = 1
-<<<<<<< HEAD
-        self.collect_epsilon = 1
-=======
         self.collect_epsilon = 0.0
->>>>>>> 69b3c039
 
     def _forward_collect(
             self,
@@ -489,14 +485,8 @@
             action_mask: list = None,
             temperature: float = 1,
             to_play: List = [-1],
-<<<<<<< HEAD
-            random_collect_episode_num: int = 0,
-            epsilon: float = 0.25,
-            ready_env_id=None
-=======
             epsilon: float = 0.25,
             ready_env_id = None
->>>>>>> 69b3c039
     ) -> Dict:
         """
         Overview:
