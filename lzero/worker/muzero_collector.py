--- conflicted
+++ resolved
@@ -632,7 +632,6 @@
                             game_segments[env_id].store_search_stats(distributions_dict[env_id], value_dict[env_id])
                     # append a transition tuple, including a_t, o_{t+1}, r_{t}, action_mask_{t}, to_play_{t}
                     # in ``game_segments[env_id].init``, we have append o_{t} in ``self.obs_segment``
-<<<<<<< HEAD
                     if self._multi_agent:
                         for agent_id in range(agent_num):
                             game_segments[env_id][agent_id].append(
@@ -640,13 +639,6 @@
                                 to_ndarray(obs['observation'][agent_id]), reward[agent_id] if isinstance(reward, list) else reward,
                                 action_mask_dict[env_id][agent_id], to_play_dict[env_id]
                             )
-=======
-                    if self.policy_config.use_ture_chance_label_in_chance_encoder:
-                        game_segments[env_id].append(
-                            actions[env_id], to_ndarray(obs['observation']), reward, action_mask_dict[env_id],
-                            to_play_dict[env_id], chance_dict[env_id]
-                        )
->>>>>>> 9c42878c
                     else:
                         game_segments[env_id].append(
                             actions[env_id], to_ndarray(obs['observation']), reward, action_mask_dict[env_id],
