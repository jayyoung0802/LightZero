import time
from collections import deque, namedtuple, defaultdict
from typing import Optional, Any, List

import numpy as np
import torch
from ding.envs import BaseEnvManager
from ding.torch_utils import to_ndarray
from ding.utils import build_logger, EasyTimer, SERIAL_COLLECTOR_REGISTRY, one_time_warning, get_rank, get_world_size, \
    broadcast_object_list, allreduce_data
from ding.worker.collector.base_serial_collector import ISerialCollector
from torch.nn import L1Loss

from lzero.mcts.buffer.game_segment import GameSegment
from lzero.mcts.utils import prepare_observation


@SERIAL_COLLECTOR_REGISTRY.register('episode_muzero')
class MuZeroCollector(ISerialCollector):
    """
    Overview:
        The Collector for MCTS+RL algorithms, including MuZero, EfficientZero, Sampled EfficientZero, Gumbel MuZero.
    Interfaces:
        __init__, reset, reset_env, reset_policy, _reset_stat, envstep, __del__, _compute_priorities, pad_and_save_last_trajectory, collect, _output_log, close
    Property:
        envstep
    """

    # TO be compatible with ISerialCollector
    config = dict()

    def __init__(
            self,
            collect_print_freq: int = 100,
            env: BaseEnvManager = None,
            policy: namedtuple = None,
            tb_logger: 'SummaryWriter' = None,  # noqa
            exp_name: Optional[str] = 'default_experiment',
            instance_name: Optional[str] = 'collector',
            policy_config: 'policy_config' = None,  # noqa
    ) -> None:
        """
        Overview:
            Init the collector according to input arguments.
        Arguments:
            - collect_print_freq (:obj:`int`): collect_print_frequency in terms of training_steps.
            - env (:obj:`BaseEnvManager`): the subclass of vectorized env_manager(BaseEnvManager)
            - policy (:obj:`namedtuple`): the api namedtuple of collect_mode policy
            - tb_logger (:obj:`SummaryWriter`): tensorboard handle
            - instance_name (:obj:`Optional[str]`): Name of this instance.
            - exp_name (:obj:`str`): Experiment name, which is used to indicate output directory.
            - policy_config: Config of game.
        """
        self._exp_name = exp_name
        self._instance_name = instance_name
        self._collect_print_freq = collect_print_freq
        self._timer = EasyTimer()
        self._end_flag = False

        self._rank = get_rank()
        self._world_size = get_world_size()
        if self._rank == 0:
            if tb_logger is not None:
                self._logger, _ = build_logger(
                    path='./{}/log/{}'.format(self._exp_name, self._instance_name),
                    name=self._instance_name,
                    need_tb=False
                )
                self._tb_logger = tb_logger
            else:
                self._logger, self._tb_logger = build_logger(
                    path='./{}/log/{}'.format(self._exp_name, self._instance_name), name=self._instance_name
                )
        else:
            self._logger, _ = build_logger(
                path='./{}/log/{}'.format(self._exp_name, self._instance_name), name=self._instance_name, need_tb=False
            )
            self._tb_logger = None

        self.policy_config = policy_config
        if 'multi_agent' in self.policy_config.keys() and self.policy_config.multi_agent:
            self._multi_agent = self.policy_config.multi_agent
        else:
            self._multi_agent = False

        self.reset(policy, env)

    def reset_env(self, _env: Optional[BaseEnvManager] = None) -> None:
        """
        Overview:
            Reset the environment.
            If _env is None, reset the old environment.
            If _env is not None, replace the old environment in the collector with the new passed \
                in environment and launch.
        Arguments:
            - env (:obj:`Optional[BaseEnvManager]`): instance of the subclass of vectorized \
                env_manager(BaseEnvManager)
        """
        if _env is not None:
            self._env = _env
            self._env.launch()
            self._env_num = self._env.env_num
        else:
            self._env.reset()

    def reset_policy(self, _policy: Optional[namedtuple] = None) -> None:
        """
        Overview:
            Reset the policy.
            If _policy is None, reset the old policy.
            If _policy is not None, replace the old policy in the collector with the new passed in policy.
        Arguments:
            - policy (:obj:`Optional[namedtuple]`): the api namedtuple of collect_mode policy
        """
        assert hasattr(self, '_env'), "please set env first"
        if _policy is not None:
            self._policy = _policy
            self._default_n_episode = _policy.get_attribute('cfg').get('n_episode', None)
            self._logger.debug(
                'Set default n_episode mode(n_episode({}), env_num({}))'.format(self._default_n_episode, self._env_num)
            )
        self._policy.reset()

    def reset(self, _policy: Optional[namedtuple] = None, _env: Optional[BaseEnvManager] = None) -> None:
        """
        Overview:
            Reset the environment and policy.
            If _env is None, reset the old environment.
            If _env is not None, replace the old environment in the collector with the new passed \
                in environment and launch.
            If _policy is None, reset the old policy.
            If _policy is not None, replace the old policy in the collector with the new passed in policy.
        Arguments:
            - policy (:obj:`Optional[namedtuple]`): the api namedtuple of collect_mode policy
            - env (:obj:`Optional[BaseEnvManager]`): instance of the subclass of vectorized \
                env_manager(BaseEnvManager)
        """
        if _env is not None:
            self.reset_env(_env)
        if _policy is not None:
            self.reset_policy(_policy)

        self._env_info = {env_id: {'time': 0., 'step': 0} for env_id in range(self._env_num)}

        self._episode_info = []
        self._total_envstep_count = 0
        self._total_episode_count = 0
        self._total_duration = 0
        self._last_train_iter = 0
        self._end_flag = False

        # A game_segment_pool implementation based on the deque structure.
        self.game_segment_pool = deque(maxlen=int(1e6))
        self.unroll_plus_td_steps = self.policy_config.num_unroll_steps + self.policy_config.td_steps

    def _reset_stat(self, env_id: int) -> None:
        """
        Overview:
            Reset the collector's state. Including reset the traj_buffer, obs_pool, policy_output_pool\
                and env_info. Reset these states according to env_id. You can refer to base_serial_collector\
                to get more messages.
        Arguments:
            - env_id (:obj:`int`): the id where we need to reset the collector's state
        """
        self._env_info[env_id] = {'time': 0., 'step': 0}

    @property
    def envstep(self) -> int:
        """
        Overview:
            Print the total envstep count.
        Return:
            - envstep (:obj:`int`): the total envstep count
        """
        return self._total_envstep_count

    def close(self) -> None:
        """
        Overview:
            Close the collector. If end_flag is False, close the environment, flush the tb_logger\
                and close the tb_logger.
        """
        if self._end_flag:
            return
        self._end_flag = True
        self._env.close()
        if self._tb_logger:
            self._tb_logger.flush()
            self._tb_logger.close()

    def __del__(self) -> None:
        """
        Overview:
            Execute the close command and close the collector. __del__ is automatically called to \
                destroy the collector instance when the collector finishes its work
        """
        self.close()

    # ==============================================================
    # MCTS+RL related core code
    # ==============================================================
    def _compute_priorities(self, i, pred_values_lst, search_values_lst):
        """
        Overview:
            obtain the priorities at index i.
        Arguments:
            - i: index.
            - pred_values_lst: The list of value being predicted.
            - search_values_lst: The list of value obtained through search.
        """
        if self.policy_config.use_priority:
            # Calculate priorities. The priorities are the L1 losses between the predicted
            # values and the search values. We use 'none' as the reduction parameter, which
            # means the loss is calculated for each element individually, instead of being summed or averaged. 
            # A small constant (1e-6) is added to the results to avoid zero priorities. This
            # is done because zero priorities could potentially cause issues in some scenarios.
            pred_values = torch.from_numpy(np.array(pred_values_lst[i])).to(self.policy_config.device).float().view(-1)
            search_values = torch.from_numpy(np.array(search_values_lst[i])).to(self.policy_config.device
                                                                                ).float().view(-1)
            priorities = L1Loss(reduction='none'
                                )(pred_values,
                                  search_values).detach().cpu().numpy() + 1e-6
        else:
            # priorities is None -> use the max priority for all newly collected data
            priorities = None

        return priorities

    def pad_and_save_last_trajectory(self, i, last_game_segments, last_game_priorities, game_segments, done) -> None:
        """
        Overview:
            put the last game segment into the pool if the current game is finished
        Arguments:
            - last_game_segments (:obj:`list`): list of the last game segments
            - last_game_priorities (:obj:`list`): list of the last game priorities
            - game_segments (:obj:`list`): list of the current game segments
        Note:
            (last_game_segments[i].obs_segment[-4:][j] == game_segments[i].obs_segment[:4][j]).all() is True
        """
        # pad over last segment trajectory
        beg_index = self.policy_config.model.frame_stack_num
        end_index = beg_index + self.policy_config.num_unroll_steps

        # the start <frame_stack_num> obs is init zero obs, so we take the [<frame_stack_num> : <frame_stack_num>+<num_unroll_steps>] obs as the pad obs
        # e.g. the start 4 obs is init zero obs, the num_unroll_steps is 5, so we take the [4:9] obs as the pad obs
        pad_obs_lst = game_segments[i].obs_segment[beg_index:end_index]
        pad_child_visits_lst = game_segments[i].child_visit_segment[:self.policy_config.num_unroll_steps]
        # EfficientZero original repo bug:
        # pad_child_visits_lst = game_segments[i].child_visit_segment[beg_index:end_index]

        beg_index = 0
        # self.unroll_plus_td_steps = self.policy_config.num_unroll_steps + self.policy_config.td_steps
        end_index = beg_index + self.unroll_plus_td_steps - 1

        pad_reward_lst = game_segments[i].reward_segment[beg_index:end_index]
        if self.policy_config.use_ture_chance_label_in_chance_encoder:
            chance_lst = game_segments[i].chance_segment[beg_index:end_index]

        beg_index = 0
        end_index = beg_index + self.unroll_plus_td_steps

        pad_root_values_lst = game_segments[i].root_value_segment[beg_index:end_index]

        if self.policy_config.gumbel_algo:
            pad_improved_policy_prob = game_segments[i].improved_policy_probs[beg_index:end_index]

        # pad over and save
        if self.policy_config.gumbel_algo:
            last_game_segments[i].pad_over(pad_obs_lst, pad_reward_lst, pad_root_values_lst, pad_child_visits_lst, next_segment_improved_policy = pad_improved_policy_prob)
        else:
            if self.policy_config.use_ture_chance_label_in_chance_encoder:
                last_game_segments[i].pad_over(pad_obs_lst, pad_reward_lst, pad_root_values_lst, pad_child_visits_lst, next_chances = chance_lst)
            else:
                last_game_segments[i].pad_over(pad_obs_lst, pad_reward_lst, pad_root_values_lst, pad_child_visits_lst)
        """
        Note:
            game_segment element shape:
            obs: game_segment_length + stack + num_unroll_steps, 20+4 +5
            rew: game_segment_length + stack + num_unroll_steps + td_steps -1  20 +5+3-1
            action: game_segment_length -> 20
            root_values:  game_segment_length + num_unroll_steps + td_steps -> 20 +5+3
            child_visits： game_segment_length + num_unroll_steps -> 20 +5
            to_play: game_segment_length -> 20
            action_mask: game_segment_length -> 20
        """

        last_game_segments[i].game_segment_to_array()

        # put the game segment into the pool
        self.game_segment_pool.append((last_game_segments[i], last_game_priorities[i], done[i]))

        # reset last game_segments
        last_game_segments[i] = None
        last_game_priorities[i] = None

        return None
    
    def _compute_priorities_for_agent(self, i, agent_id, pred_values_lst, search_values_lst):
        """
        Overview:
            obtain the priorities at index i.
        Arguments:
            - i: index.
            - pred_values_lst: The list of value being predicted.
            - search_values_lst: The list of value obtained through search.
        """
        if self.policy_config.use_priority:
            pred_values = torch.from_numpy(np.array(pred_values_lst[i][agent_id])).to(self.policy_config.device
                                                                                      ).float().view(-1)
            search_values = torch.from_numpy(np.array(search_values_lst[i][agent_id])).to(self.policy_config.device
                                                                                          ).float().view(-1)
            priorities = L1Loss(reduction='none'
                                )(pred_values,
                                  search_values).detach().cpu().numpy() + 1e-6  # avoid zero priority
        else:
            # priorities is None -> use the max priority for all newly collected data
            priorities = None

        return priorities

    def pad_and_save_last_trajectory_for_agent(
            self, i, agent_id, last_game_segments, last_game_priorities, game_segments, done
    ) -> None:
        """
        Overview:
            put the last game block into the pool if the current game is finished
        Arguments:
            - last_game_segments (:obj:`list`): list of the last game segments
            - last_game_priorities (:obj:`list`): list of the last game priorities
            - game_segments (:obj:`list`): list of the current game segments
        Note:
            (last_game_segments[i].obs_segment[-4:][j] == game_segments[i].obs_segment[:4][j]).all() is True
        """
        # pad over last block trajectory
        beg_index = self.policy_config.model.frame_stack_num
        end_index = beg_index + self.policy_config.num_unroll_steps

        # the start <frame_stack_num> obs is init zero obs, so we take the [<frame_stack_num> : <frame_stack_num>+<num_unroll_steps>] obs as the pad obs
        # e.g. the start 4 obs is init zero obs, the num_unroll_steps is 5, so we take the [4:9] obs as the pad obs
        pad_obs_lst = game_segments[i][agent_id].obs_segment[beg_index:end_index]
        pad_child_visits_lst = game_segments[i][agent_id].child_visit_segment[:self.policy_config.num_unroll_steps]
        # EfficientZero original repo bug:
        # pad_child_visits_lst = game_segments[i].child_visit_segment[beg_index:end_index]

        beg_index = 0
        # self.unroll_plus_td_steps = self.policy_config.num_unroll_steps + self.policy_config.td_steps
        end_index = beg_index + self.unroll_plus_td_steps - 1

        pad_reward_lst = game_segments[i][agent_id].reward_segment[beg_index:end_index]

        beg_index = 0
        end_index = beg_index + self.unroll_plus_td_steps

        pad_root_values_lst = game_segments[i][agent_id].root_value_segment[beg_index:end_index]

        # pad over and save
        last_game_segments[i][agent_id].pad_over(pad_obs_lst, pad_reward_lst, pad_root_values_lst, pad_child_visits_lst)
        """
        Note:
            game_segment element shape:
            obs: game_segment_length + stack + num_unroll_steps, 20+4 +5
            rew: game_segment_length + stack + num_unroll_steps + td_steps -1  20 +5+3-1
            action: game_segment_length -> 20
            root_values:  game_segment_length + num_unroll_steps + td_steps -> 20 +5+3
            child_visits: game_segment_length + num_unroll_steps -> 20 +5
            to_play: game_segment_length -> 20
            action_mask: game_segment_length -> 20
        """

        last_game_segments[i][agent_id].game_segment_to_array()

        # put the game block into the pool
        self.game_segment_pool.append((last_game_segments[i][agent_id], last_game_priorities[i][agent_id], done[i]))

        # reset last game_segments
        last_game_segments[i][agent_id] = None
        last_game_priorities[i][agent_id] = None

        return None

    def collect(self,
                n_episode: Optional[int] = None,
                train_iter: int = 0,
                policy_kwargs: Optional[dict] = None) -> List[Any]:
        """
        Overview:
            Collect `n_episode` data with policy_kwargs, which is already trained `train_iter` iterations.
        Arguments:
            - n_episode (:obj:`int`): the number of collecting data episode.
            - train_iter (:obj:`int`): the number of training iteration.
            - policy_kwargs (:obj:`dict`): the keyword args for policy forward.
        Returns:
            - return_data (:obj:`List`): A list containing collected game_segments
        """
        if n_episode is None:
            if self._default_n_episode is None:
                raise RuntimeError("Please specify collect n_episode")
            else:
                n_episode = self._default_n_episode
        assert n_episode >= self._env_num, "Please make sure n_episode >= env_num{}/{}".format(n_episode, self._env_num)
        if policy_kwargs is None:
            policy_kwargs = {}
        temperature = policy_kwargs['temperature']
        epsilon = policy_kwargs['epsilon']

        collected_episode = 0
        collected_step = 0
        env_nums = self._env_num

        # initializations
        init_obs = self._env.ready_obs

        retry_waiting_time = 0.001
        while len(init_obs.keys()) != self._env_num:
            # In order to be compatible with subprocess env_manager, in which sometimes self._env_num is not equal to
            # len(self._env.ready_obs), especially in tictactoe env.
            self._logger.info('The current init_obs.keys() is {}'.format(init_obs.keys()))
            self._logger.info('Before sleeping, the _env_states is {}'.format(self._env._env_states))
            time.sleep(retry_waiting_time)
            self._logger.info('=' * 10 + 'Wait for all environments (subprocess) to finish resetting.' + '=' * 10)
            self._logger.info(
                'After sleeping {}s, the current _env_states is {}'.format(retry_waiting_time, self._env._env_states)
            )
            init_obs = self._env.ready_obs

        action_mask_dict = {i: to_ndarray(init_obs[i]['action_mask']) for i in range(env_nums)}
        to_play_dict = {i: to_ndarray(init_obs[i]['to_play']) for i in range(env_nums)}
        if self.policy_config.use_ture_chance_label_in_chance_encoder:
            chance_dict = {i: to_ndarray(init_obs[i]['chance']) for i in range(env_nums)}

        if self._multi_agent:
            agent_num = len(init_obs[0]['action_mask'])
            assert agent_num == self.policy_config.model.agent_num, "Please make sure agent_num == env.agent_num"
            game_segments = [
                [
                    GameSegment(
                        self._env.action_space,
                        game_segment_length=self.policy_config.game_segment_length,
                        config=self.policy_config
                    ) for _ in range(agent_num)
                ] for _ in range(env_nums)
            ]
            # stacked observation windows in reset stage for init game_segments
            observation_window_stack = [[[] for _ in range(agent_num)] for _ in range(env_nums)]
            for env_id in range(env_nums):
                for agent_id in range(agent_num):
                    observation_window_stack[env_id][agent_id] = deque(
                        [
                            to_ndarray(init_obs[env_id]['observation'][agent_id])
                            for _ in range(self.policy_config.model.frame_stack_num)
                        ],
                        maxlen=self.policy_config.model.frame_stack_num
                    )
                    game_segments[env_id][agent_id].reset(observation_window_stack[env_id][agent_id])

            dones = np.array([False for _ in range(env_nums)])
            last_game_segments = [[None for _ in range(agent_num)] for _ in range(env_nums)]
            last_game_priorities = [[None for _ in range(agent_num)] for _ in range(env_nums)]
            # for priorities in self-play
            search_values_lst = [[[] for _ in range(agent_num)] for _ in range(env_nums)]
            pred_values_lst = [[[] for _ in range(agent_num)] for _ in range(env_nums)]
        else:
            # some logs
            game_segments = [
                GameSegment(
                    self._env.action_space,
                    game_segment_length=self.policy_config.game_segment_length,
                    config=self.policy_config
                ) for _ in range(env_nums)
            ]
            # stacked observation windows in reset stage for init game_segments
            observation_window_stack = [[] for _ in range(env_nums)]
            for env_id in range(env_nums):
                observation_window_stack[env_id] = deque(
                    [to_ndarray(init_obs[env_id]['observation']) for _ in range(self.policy_config.model.frame_stack_num)],
                    maxlen=self.policy_config.model.frame_stack_num
                )
                game_segments[env_id].reset(observation_window_stack[env_id])

            dones = np.array([False for _ in range(env_nums)])
            last_game_segments = [None for _ in range(env_nums)]
            last_game_priorities = [None for _ in range(env_nums)]
            # for priorities in self-play
            search_values_lst = [[] for _ in range(env_nums)]
            pred_values_lst = [[] for _ in range(env_nums)]
        if self.policy_config.gumbel_algo:
            improved_policy_lst = [[] for _ in range(env_nums)]

        # some logs
        if self._multi_agent:
            eps_steps_lst, visit_entropies_lst = np.zeros(env_nums), np.zeros((env_nums, agent_num))
        else:
            eps_steps_lst, visit_entropies_lst = np.zeros(env_nums), np.zeros(env_nums)
        if self.policy_config.gumbel_algo:
            completed_value_lst = np.zeros(env_nums)
        self_play_moves = 0.
        self_play_episodes = 0.
        self_play_moves_max = 0
        self_play_visit_entropy = []
        total_transitions = 0

        ready_env_id = set()
        remain_episode = n_episode

        while True:
            with self._timer:
                # Get current ready env obs.
                obs = self._env.ready_obs
                new_available_env_id = set(obs.keys()).difference(ready_env_id)
                ready_env_id = ready_env_id.union(set(list(new_available_env_id)[:remain_episode]))
                remain_episode -= min(len(new_available_env_id), remain_episode)
                if self._multi_agent:
                    stack_obs = defaultdict(list)
                    for env_id in ready_env_id:
                        for agent_id in range(agent_num):
                            stack_obs[env_id].append(game_segments[env_id][agent_id].get_obs())
                else:
                    stack_obs = {env_id: game_segments[env_id].get_obs() for env_id in ready_env_id}
                stack_obs = list(stack_obs.values())

                action_mask_dict = {env_id: action_mask_dict[env_id] for env_id in ready_env_id}
                to_play_dict = {env_id: to_play_dict[env_id] for env_id in ready_env_id}
                action_mask = [action_mask_dict[env_id] for env_id in ready_env_id]
                to_play = [to_play_dict[env_id] for env_id in ready_env_id]
                if self.policy_config.use_ture_chance_label_in_chance_encoder:
                    chance_dict = {env_id: chance_dict[env_id] for env_id in ready_env_id}
                    chance = [chance_dict[env_id] for env_id in ready_env_id]

                if self.policy_config.model.model_type:
                    if self.policy_config.model.model_type in ['conv', 'mlp']:
                        stack_obs = to_ndarray(stack_obs)
                        stack_obs = prepare_observation(stack_obs, self.policy_config.model.model_type)
                        stack_obs = torch.from_numpy(stack_obs).to(self.policy_config.device).float()
                    elif self.policy_config.model.model_type == 'structure':
                        stack_obs = prepare_observation(stack_obs, self.policy_config.model.model_type)
                else:
                    raise ValueError('model_type must be one of [conv, mlp, structure]')

                # ==============================================================
                # policy forward
                # ==============================================================
                policy_output = self._policy.forward(stack_obs, action_mask, temperature, to_play, epsilon)

<<<<<<< HEAD
                if self._multi_agent:
                    actions_no_env_id = defaultdict(dict)
                    for k, v in policy_output.items():
                        for agent_id, act in enumerate(v['action']):
                            actions_no_env_id[k][agent_id] = act
                else:
                    actions_no_env_id = {k: v['action'] for k, v in policy_output.items()}
                distributions_dict_no_env_id = {k: v['distributions'] for k, v in policy_output.items()}
=======
                actions_no_env_id = {k: v['action'] for k, v in policy_output.items()}
                distributions_dict_no_env_id = {k: v['visit_count_distributions'] for k, v in policy_output.items()}
>>>>>>> b6fd371f
                if self.policy_config.sampled_algo:
                    root_sampled_actions_dict_no_env_id = {
                        k: v['root_sampled_actions']
                        for k, v in policy_output.items()
                    }
                value_dict_no_env_id = {k: v['searched_value'] for k, v in policy_output.items()}
                pred_value_dict_no_env_id = {k: v['predicted_value'] for k, v in policy_output.items()}
                visit_entropy_dict_no_env_id = {
                    k: v['visit_count_distribution_entropy']
                    for k, v in policy_output.items()
                }

                if self.policy_config.gumbel_algo:
                    improved_policy_dict_no_env_id = {k: v['improved_policy_probs'] for k, v in policy_output.items()}
                    completed_value_no_env_id = {
                        k: v['roots_completed_value']
                        for k, v in policy_output.items()
                    }
                # TODO(pu): subprocess
                actions = {}
                distributions_dict = {}
                if self.policy_config.sampled_algo:
                    root_sampled_actions_dict = {}
                value_dict = {}
                pred_value_dict = {}
                visit_entropy_dict = {}
                if self.policy_config.gumbel_algo:
                    improved_policy_dict = {}
                    completed_value_dict = {}
                for index, env_id in enumerate(ready_env_id):
                    actions[env_id] = actions_no_env_id.pop(index)
                    distributions_dict[env_id] = distributions_dict_no_env_id.pop(index)
                    if self.policy_config.sampled_algo:
                        root_sampled_actions_dict[env_id] = root_sampled_actions_dict_no_env_id.pop(index)
                    value_dict[env_id] = value_dict_no_env_id.pop(index)
                    pred_value_dict[env_id] = pred_value_dict_no_env_id.pop(index)
                    visit_entropy_dict[env_id] = visit_entropy_dict_no_env_id.pop(index)
                    if self.policy_config.gumbel_algo:
                        improved_policy_dict[env_id] = improved_policy_dict_no_env_id.pop(index)
                        completed_value_dict[env_id] = completed_value_no_env_id.pop(index)

                # ==============================================================
                # Interact with env.
                # ==============================================================
                timesteps = self._env.step(actions)

            interaction_duration = self._timer.value / len(timesteps)

            for env_id, timestep in timesteps.items():
                with self._timer:
                    if timestep.info.get('abnormal', False):
                        # If there is an abnormal timestep, reset all the related variables(including this env).
                        # suppose there is no reset param, just reset this env
                        self._env.reset({env_id: None})
                        self._policy.reset([env_id])
                        self._reset_stat(env_id)
                        self._logger.info('Env{} returns a abnormal step, its info is {}'.format(env_id, timestep.info))
                        continue
                    obs, reward, done, info = timestep.obs, timestep.reward, timestep.done, timestep.info

                    if self.policy_config.sampled_algo:
                        if self._multi_agent:
                            for agent_id in range(agent_num):
                                game_segments[env_id][agent_id].store_search_stats(
                                    distributions_dict[env_id][agent_id], value_dict[env_id][agent_id],
                                    root_sampled_actions_dict[env_id][agent_id]
                                )
                        else:
                            game_segments[env_id].store_search_stats(
                                distributions_dict[env_id], value_dict[env_id], root_sampled_actions_dict[env_id]
                            )
                    elif self.policy_config.gumbel_algo:
                        game_segments[env_id].store_search_stats(distributions_dict[env_id], value_dict[env_id], improved_policy = improved_policy_dict[env_id])
                    else:
                        if self._multi_agent:
                            for agent_id in range(agent_num):
                                game_segments[env_id][agent_id].store_search_stats(
                                    distributions_dict[env_id][agent_id], value_dict[env_id][agent_id]
                                )
                        else:
                            game_segments[env_id].store_search_stats(distributions_dict[env_id], value_dict[env_id])
                    # append a transition tuple, including a_t, o_{t+1}, r_{t}, action_mask_{t}, to_play_{t}
                    # in ``game_segments[env_id].init``, we have append o_{t} in ``self.obs_segment``
<<<<<<< HEAD
                    if self._multi_agent:
                        for agent_id in range(agent_num):
                            game_segments[env_id][agent_id].append(
                                actions[env_id][agent_id], 
                                to_ndarray(obs['observation'][agent_id]), reward[agent_id] if isinstance(reward, list) else reward,
                                action_mask_dict[env_id][agent_id], to_play_dict[env_id]
                            )
=======
                    if self.policy_config.use_ture_chance_label_in_chance_encoder:
                        game_segments[env_id].append(
                            actions[env_id], to_ndarray(obs['observation']), reward, action_mask_dict[env_id],
                            to_play_dict[env_id], chance_dict[env_id]
                        )
>>>>>>> b6fd371f
                    else:
                        game_segments[env_id].append(
                            actions[env_id], to_ndarray(obs['observation']), reward, action_mask_dict[env_id],
                            to_play_dict[env_id]
                        )

                    # NOTE: the position of code snippet is very important.
                    # the obs['action_mask'] and obs['to_play'] are corresponding to the next action
                    action_mask_dict[env_id] = to_ndarray(obs['action_mask'])
                    to_play_dict[env_id] = to_ndarray(obs['to_play'])
                    if self.policy_config.use_ture_chance_label_in_chance_encoder:
                        chance_dict[env_id] = to_ndarray(obs['chance'])

                    if self.policy_config.ignore_done:
                        dones[env_id] = False
                    else:
                        dones[env_id] = done
                    
                    if self._multi_agent:
                        for agent_id in range(agent_num):
                            visit_entropies_lst[env_id][agent_id] += visit_entropy_dict[env_id][agent_id]
                    else:
                        visit_entropies_lst[env_id] += visit_entropy_dict[env_id]
                        if self.policy_config.gumbel_algo:
                            completed_value_lst[env_id] += np.mean(np.array(completed_value_dict[env_id]))

                    eps_steps_lst[env_id] += 1
                    total_transitions += 1

                    if self.policy_config.use_priority:
                        if self._multi_agent:
                            for agent_id in range(agent_num):
                                pred_values_lst[env_id][agent_id].append(pred_value_dict[env_id][agent_id])
                                search_values_lst[env_id][agent_id].append(value_dict[env_id][agent_id])
                        else:
                            pred_values_lst[env_id].append(pred_value_dict[env_id])
                            search_values_lst[env_id].append(value_dict[env_id])
                            if self.policy_config.gumbel_algo:
                                improved_policy_lst[env_id].append(improved_policy_dict[env_id])

                    # append the newest obs
                    if self._multi_agent:
                        for agent_id in range(agent_num):
                            observation_window_stack[env_id][agent_id].append(to_ndarray(obs['observation'][agent_id]))
                    else:
                        observation_window_stack[env_id].append(to_ndarray(obs['observation']))

                    # ==============================================================
                    # we will save a game segment if it is the end of the game or the next game segment is finished.
                    # ==============================================================

                    # if game block is full, we will save the last game block
                    if self._multi_agent:
                        for agent_id in range(agent_num):
                            if game_segments[env_id][agent_id].is_full():
                                # pad over last block trajectory
                                if last_game_segments[env_id][agent_id] is not None:
                                    # TODO(pu): return the one game block
                                    self.pad_and_save_last_trajectory_for_agent(
                                        env_id, agent_id, last_game_segments, last_game_priorities, game_segments, dones
                                    )

                                # calculate priority
                                priorities = self._compute_priorities_for_agent(env_id, agent_id, pred_values_lst, search_values_lst)
                                # pred_values_lst[env_id] = []
                                # search_values_lst[env_id] = []
                                search_values_lst = [[[] for _ in range(agent_num)] for _ in range(env_nums)]
                                pred_values_lst = [[[] for _ in range(agent_num)] for _ in range(env_nums)]

                                # the current game_segments become last_game_segment
                                last_game_segments[env_id][agent_id] = game_segments[env_id][agent_id]
                                last_game_priorities[env_id][agent_id] = priorities

                                # create new GameSegment
                                game_segments[env_id][agent_id] = GameSegment(
                                    self._env.action_space,
                                    game_segment_length=self.policy_config.game_segment_length,
                                    config=self.policy_config
                                )
                                game_segments[env_id][agent_id].reset(observation_window_stack[env_id][agent_id])
                    else:
                        if game_segments[env_id].is_full():
                            # pad over last block trajectory
                            if last_game_segments[env_id] is not None:
                                # TODO(pu): return the one game block
                                self.pad_and_save_last_trajectory(
                                    env_id, last_game_segments, last_game_priorities, game_segments, dones
                                )

                            # calculate priority
                            priorities = self._compute_priorities(env_id, pred_values_lst, search_values_lst)
                            pred_values_lst[env_id] = []
                            search_values_lst[env_id] = []
                            if self.policy_config.gumbel_algo:
                                improved_policy_lst[env_id] = []

                            # the current game_segments become last_game_segment
                            last_game_segments[env_id] = game_segments[env_id]
                            last_game_priorities[env_id] = priorities

                            # create new GameSegment
                            game_segments[env_id] = GameSegment(
                                self._env.action_space,
                                game_segment_length=self.policy_config.game_segment_length,
                                config=self.policy_config
                            )
                            game_segments[env_id].reset(observation_window_stack[env_id])

                    self._env_info[env_id]['step'] += 1
                    collected_step += 1

                self._env_info[env_id]['time'] += self._timer.value + interaction_duration
                if timestep.done:
                    self._total_episode_count += 1
                    reward = timestep.info['eval_episode_return']
                    info = {
                        'reward': reward,
                        'time': self._env_info[env_id]['time'],
                        'step': self._env_info[env_id]['step'],
                        'visit_entropy': visit_entropies_lst[env_id] / eps_steps_lst[env_id],
                    }
                    if self.policy_config.gumbel_algo:
                        info['completed_value'] = completed_value_lst[env_id] / eps_steps_lst[env_id]
                    collected_episode += 1
                    self._episode_info.append(info)

                    # ==============================================================
                    # if it is the end of the game, we will save the game segment
                    # ==============================================================

                    # NOTE: put the penultimate game segment in one episode into the trajectory_pool
                    # pad over 2th last game_segment using the last game_segment
                    if self._multi_agent:
                        for agent_id in range(agent_num):
                            if last_game_segments[env_id][agent_id] is not None:
                                self.pad_and_save_last_trajectory_for_agent(
                                    env_id, agent_id, last_game_segments, last_game_priorities, game_segments, dones
                                )

                            # store current block trajectory
                            priorities = self._compute_priorities_for_agent(env_id, agent_id, pred_values_lst, search_values_lst)

                            # NOTE: put the last game block in one episode into the trajectory_pool
                            game_segments[env_id][agent_id].game_segment_to_array()

                            # assert len(game_segments[env_id]) == len(priorities)
                            # NOTE: save the last game block in one episode into the trajectory_pool if it's not null
                            if len(game_segments[env_id][agent_id].reward_segment) != 0:
                                self.game_segment_pool.append((game_segments[env_id][agent_id], priorities, dones[env_id]))
                    else:
                        if last_game_segments[env_id] is not None:
                            self.pad_and_save_last_trajectory(
                                env_id, last_game_segments, last_game_priorities, game_segments, dones
                            )

                        # store current segment trajectory
                        priorities = self._compute_priorities(env_id, pred_values_lst, search_values_lst)

                        # NOTE: put the last game segment in one episode into the trajectory_pool
                        game_segments[env_id].game_segment_to_array()

                        # assert len(game_segments[env_id]) == len(priorities)
                        # NOTE: save the last game segment in one episode into the trajectory_pool if it's not null
                        if len(game_segments[env_id].reward_segment) != 0:
                            self.game_segment_pool.append((game_segments[env_id], priorities, dones[env_id]))

                    # print(game_segments[env_id].reward_segment)
                    # reset the finished env and init game_segments
                    if n_episode > self._env_num:
                        # Get current ready env obs.
                        init_obs = self._env.ready_obs
                        retry_waiting_time = 0.001
                        while len(init_obs.keys()) != self._env_num:
                            # In order to be compatible with subprocess env_manager, in which sometimes self._env_num is not equal to
                            # len(self._env.ready_obs), especially in tictactoe env.
                            self._logger.info('The current init_obs.keys() is {}'.format(init_obs.keys()))
                            self._logger.info('Before sleeping, the _env_states is {}'.format(self._env._env_states))
                            time.sleep(retry_waiting_time)
                            self._logger.info(
                                '=' * 10 + 'Wait for all environments (subprocess) to finish resetting.' + '=' * 10
                            )
                            self._logger.info(
                                'After sleeping {}s, the current _env_states is {}'.format(
                                    retry_waiting_time, self._env._env_states
                                )
                            )
                            init_obs = self._env.ready_obs

                        new_available_env_id = set(init_obs.keys()).difference(ready_env_id)
                        ready_env_id = ready_env_id.union(set(list(new_available_env_id)[:remain_episode]))
                        remain_episode -= min(len(new_available_env_id), remain_episode)

                        action_mask_dict[env_id] = to_ndarray(init_obs[env_id]['action_mask'])
                        to_play_dict[env_id] = to_ndarray(init_obs[env_id]['to_play'])
                        if self.policy_config.use_ture_chance_label_in_chance_encoder:
                            chance_dict[env_id] = to_ndarray(init_obs[env_id]['chance'])

                        if self._multi_agent:
                            for agent_id in range(agent_num):
                                game_segments[env_id][agent_id] = GameSegment(
                                    self._env.action_space,
                                    game_segment_length=self.policy_config.game_segment_length,
                                    config=self.policy_config
                                )
                                observation_window_stack[env_id][agent_id] = deque(
                                    [
                                        init_obs[env_id]['observation'][agent_id]
                                        for _ in range(self.policy_config.model.frame_stack_num)
                                    ],
                                    maxlen=self.policy_config.model.frame_stack_num
                                )
                                game_segments[env_id][agent_id].reset(observation_window_stack[env_id][agent_id])
                            last_game_segments[env_id] = [None for _ in range(agent_num)]
                            last_game_priorities[env_id] = [None for _ in range(agent_num)]

                        else:
                            game_segments[env_id] = GameSegment(
                                self._env.action_space,
                                game_segment_length=self.policy_config.game_segment_length,
                                config=self.policy_config
                            )
                            observation_window_stack[env_id] = deque(
                                [init_obs[env_id]['observation'] for _ in range(self.policy_config.model.frame_stack_num)],
                                maxlen=self.policy_config.model.frame_stack_num
                            )
                            game_segments[env_id].reset(observation_window_stack[env_id])
                            last_game_segments[env_id] = None
                            last_game_priorities[env_id] = None

                    # log
                    self_play_moves_max = max(self_play_moves_max, eps_steps_lst[env_id])
                    self_play_visit_entropy.append(visit_entropies_lst[env_id] / eps_steps_lst[env_id])
                    self_play_moves += eps_steps_lst[env_id]
                    self_play_episodes += 1

                    pred_values_lst[env_id] = []
                    search_values_lst[env_id] = []
                    eps_steps_lst[env_id] = 0
                    visit_entropies_lst[env_id] = 0

                    # Env reset is done by env_manager automatically
                    self._policy.reset([env_id])
                    self._reset_stat(env_id)
                    # TODO(pu): subprocess mode, when n_episode > self._env_num, occasionally the ready_env_id=()
                    # and the stack_obs is np.array(None, dtype=object)
                    ready_env_id.remove(env_id)

            if collected_episode >= n_episode:
                # [data, meta_data]
                return_data = [self.game_segment_pool[i][0] for i in range(len(self.game_segment_pool))], [
                    {
                        'priorities': self.game_segment_pool[i][1],
                        'done': self.game_segment_pool[i][2],
                        'unroll_plus_td_steps': self.unroll_plus_td_steps
                    } for i in range(len(self.game_segment_pool))
                ]
                self.game_segment_pool.clear()
                # for i in range(len(self.game_segment_pool)):
                #     print(self.game_segment_pool[i][0].obs_segment.__len__())
                #     print(self.game_segment_pool[i][0].reward_segment)
                # for i in range(len(return_data[0])):
                #     print(return_data[0][i].reward_segment)
                break

        collected_duration = sum([d['time'] for d in self._episode_info])
        # reduce data when enables DDP
        if self._world_size > 1:
            collected_step = allreduce_data(collected_step, 'sum')
            collected_episode = allreduce_data(collected_episode, 'sum')
            collected_duration = allreduce_data(collected_duration, 'sum')
        self._total_envstep_count += collected_step
        self._total_episode_count += collected_episode
        self._total_duration += collected_duration

        # log
        self._output_log(train_iter)
        return return_data

    def _output_log(self, train_iter: int) -> None:
        """
        Overview:
            Print the output log information. You can refer to Docs/Best Practice/How to understand\
             training generated folders/Serial mode/log/collector for more details.
        Arguments:
            - train_iter (:obj:`int`): the number of training iteration.
        """
        if self._rank != 0:
            return
        if (train_iter - self._last_train_iter) >= self._collect_print_freq and len(self._episode_info) > 0:
            self._last_train_iter = train_iter
            episode_count = len(self._episode_info)
            envstep_count = sum([d['step'] for d in self._episode_info])
            duration = sum([d['time'] for d in self._episode_info])
            episode_reward = [d['reward'] for d in self._episode_info]
            visit_entropy = [d['visit_entropy'] for d in self._episode_info]
            if self.policy_config.gumbel_algo:
                completed_value = [d['completed_value'] for d in self._episode_info]
            self._total_duration += duration
            info = {
                'episode_count': episode_count,
                'envstep_count': envstep_count,
                'avg_envstep_per_episode': envstep_count / episode_count,
                'avg_envstep_per_sec': envstep_count / duration,
                'avg_episode_per_sec': episode_count / duration,
                'collect_time': duration,
                'reward_mean': np.mean(episode_reward),
                'reward_std': np.std(episode_reward),
                'reward_max': np.max(episode_reward),
                'reward_min': np.min(episode_reward),
                'total_envstep_count': self._total_envstep_count,
                'total_episode_count': self._total_episode_count,
                'total_duration': self._total_duration,
                'visit_entropy': np.mean(visit_entropy),
                # 'each_reward': episode_reward,
            }
            if self.policy_config.gumbel_algo:
                info['completed_value'] = np.mean(completed_value)
            self._episode_info.clear()
            self._logger.info("collect end:\n{}".format('\n'.join(['{}: {}'.format(k, v) for k, v in info.items()])))
            for k, v in info.items():
                if k in ['each_reward']:
                    continue
                self._tb_logger.add_scalar('{}_iter/'.format(self._instance_name) + k, v, train_iter)
                if k in ['total_envstep_count']:
                    continue
                self._tb_logger.add_scalar('{}_step/'.format(self._instance_name) + k, v, self._total_envstep_count)<|MERGE_RESOLUTION|>--- conflicted
+++ resolved
@@ -541,7 +541,6 @@
                 # ==============================================================
                 policy_output = self._policy.forward(stack_obs, action_mask, temperature, to_play, epsilon)
 
-<<<<<<< HEAD
                 if self._multi_agent:
                     actions_no_env_id = defaultdict(dict)
                     for k, v in policy_output.items():
@@ -550,10 +549,6 @@
                 else:
                     actions_no_env_id = {k: v['action'] for k, v in policy_output.items()}
                 distributions_dict_no_env_id = {k: v['distributions'] for k, v in policy_output.items()}
-=======
-                actions_no_env_id = {k: v['action'] for k, v in policy_output.items()}
-                distributions_dict_no_env_id = {k: v['visit_count_distributions'] for k, v in policy_output.items()}
->>>>>>> b6fd371f
                 if self.policy_config.sampled_algo:
                     root_sampled_actions_dict_no_env_id = {
                         k: v['root_sampled_actions']
@@ -637,7 +632,6 @@
                             game_segments[env_id].store_search_stats(distributions_dict[env_id], value_dict[env_id])
                     # append a transition tuple, including a_t, o_{t+1}, r_{t}, action_mask_{t}, to_play_{t}
                     # in ``game_segments[env_id].init``, we have append o_{t} in ``self.obs_segment``
-<<<<<<< HEAD
                     if self._multi_agent:
                         for agent_id in range(agent_num):
                             game_segments[env_id][agent_id].append(
@@ -645,13 +639,6 @@
                                 to_ndarray(obs['observation'][agent_id]), reward[agent_id] if isinstance(reward, list) else reward,
                                 action_mask_dict[env_id][agent_id], to_play_dict[env_id]
                             )
-=======
-                    if self.policy_config.use_ture_chance_label_in_chance_encoder:
-                        game_segments[env_id].append(
-                            actions[env_id], to_ndarray(obs['observation']), reward, action_mask_dict[env_id],
-                            to_play_dict[env_id], chance_dict[env_id]
-                        )
->>>>>>> b6fd371f
                     else:
                         game_segments[env_id].append(
                             actions[env_id], to_ndarray(obs['observation']), reward, action_mask_dict[env_id],
