import copy
import time
from collections import namedtuple
from typing import Optional, Callable, Tuple

import numpy as np
import torch
from ding.envs import BaseEnvManager
from ding.torch_utils import to_ndarray, to_item, to_tensor
from ding.utils import build_logger, EasyTimer
from ding.utils import get_world_size, get_rank, broadcast_object_list
from ding.worker.collector.base_serial_evaluator import ISerialEvaluator, VectorEvalMonitor
from easydict import EasyDict

from lzero.mcts.buffer.game_segment import GameSegment
from lzero.mcts.utils import prepare_observation
from collections import defaultdict


class MuZeroEvaluator(ISerialEvaluator):
    """
    Overview:
        The Evaluator for MCTS+RL algorithms, including MuZero, EfficientZero, Sampled EfficientZero.
    Interfaces:
        __init__, reset, reset_policy, reset_env, close, should_eval, eval
    Property:
        env, policy
    """

    @classmethod
    def default_config(cls: type) -> EasyDict:
        """
        Overview:
            Get evaluator's default config. We merge evaluator's default config with other default configs\
                and user's config to get the final config.
        Return:
            cfg (:obj:`EasyDict`): evaluator's default config
        """
        cfg = EasyDict(copy.deepcopy(cls.config))
        cfg.cfg_type = cls.__name__ + 'Dict'
        return cfg

    config = dict(
        # Evaluate every "eval_freq" training iterations.
        eval_freq=50,
    )

    def __init__(
            self,
            eval_freq: int = 1000,
            n_evaluator_episode: int = 3,
            stop_value: int = 1e6,
            env: BaseEnvManager = None,
            policy: namedtuple = None,
            tb_logger: 'SummaryWriter' = None,  # noqa
            exp_name: Optional[str] = 'default_experiment',
            instance_name: Optional[str] = 'evaluator',
            policy_config: 'policy_config' = None,  # noqa
    ) -> None:
        """
        Overview:
            Init method. Load config and use ``self._cfg`` setting to build common serial evaluator components,
            e.g. logger helper, timer.
        Arguments:
            - eval_freq (:obj:`int`): evaluation frequency in terms of training steps.
            - n_evaluator_episode (:obj:`int`): the number of episodes to eval in total.
            - env (:obj:`BaseEnvManager`): the subclass of vectorized env_manager(BaseEnvManager)
            - policy (:obj:`namedtuple`): the api namedtuple of collect_mode policy
            - tb_logger (:obj:`SummaryWriter`): tensorboard handle
            - exp_name (:obj:`str`): Experiment name, which is used to indicate output directory.
            - instance_name (:obj:`Optional[str]`): Name of this instance.
            - policy_config: Config of game.
        """
        self._eval_freq = eval_freq
        self._exp_name = exp_name
        self._instance_name = instance_name

        # Logger (Monitor will be initialized in policy setter)
        # Only rank == 0 learner needs monitor and tb_logger, others only need text_logger to display terminal output.
        if get_rank() == 0:
            if tb_logger is not None:
                self._logger, _ = build_logger(
                    './{}/log/{}'.format(self._exp_name, self._instance_name), self._instance_name, need_tb=False
                )
                self._tb_logger = tb_logger
            else:
                self._logger, self._tb_logger = build_logger(
                    './{}/log/{}'.format(self._exp_name, self._instance_name), self._instance_name
                )
        else:
            self._logger, self._tb_logger = None, None  # for close elegantly

        self.reset(policy, env)

        self._timer = EasyTimer()
        self._default_n_episode = n_evaluator_episode
        self._stop_value = stop_value

        # ==============================================================
        # MCTS+RL related core code
        # ==============================================================
        self.policy_config = policy_config

        if 'multi_agent' in self.policy_config.keys() and self.policy_config.multi_agent:
            self._multi_agent = self.policy_config.multi_agent
        else:
            self._multi_agent = False
        
    def reset_env(self, _env: Optional[BaseEnvManager] = None) -> None:
        """
        Overview:
            Reset evaluator's environment. In some case, we need evaluator use the same policy in different \
                environments. We can use reset_env to reset the environment.
            If _env is None, reset the old environment.
            If _env is not None, replace the old environment in the evaluator with the \
                new passed in environment and launch.
        Arguments:
            - env (:obj:`Optional[BaseEnvManager]`): instance of the subclass of vectorized \
                env_manager(BaseEnvManager)
        """
        if _env is not None:
            self._env = _env
            self._env.launch()
            self._env_num = self._env.env_num
        else:
            self._env.reset()

    def reset_policy(self, _policy: Optional[namedtuple] = None) -> None:
        """
        Overview:
            Reset evaluator's policy. In some case, we need evaluator work in this same environment but use\
                different policy. We can use reset_policy to reset the policy.
            If _policy is None, reset the old policy.
            If _policy is not None, replace the old policy in the evaluator with the new passed in policy.
        Arguments:
            - policy (:obj:`Optional[namedtuple]`): the api namedtuple of eval_mode policy
        """
        assert hasattr(self, '_env'), "please set env first"
        if _policy is not None:
            self._policy = _policy
        self._policy.reset()

    def reset(self, _policy: Optional[namedtuple] = None, _env: Optional[BaseEnvManager] = None) -> None:
        """
        Overview:
            Reset evaluator's policy and environment. Use new policy and environment to collect data.
            If _env is None, reset the old environment.
            If _env is not None, replace the old environment in the evaluator with the new passed in \
                environment and launch.
            If _policy is None, reset the old policy.
            If _policy is not None, replace the old policy in the evaluator with the new passed in policy.
        Arguments:
            - policy (:obj:`Optional[namedtuple]`): the api namedtuple of eval_mode policy
            - env (:obj:`Optional[BaseEnvManager]`): instance of the subclass of vectorized \
                env_manager(BaseEnvManager)
        """
        if _env is not None:
            self.reset_env(_env)
        if _policy is not None:
            self.reset_policy(_policy)
        self._max_episode_return = float("-inf")
        self._last_eval_iter = 0
        self._end_flag = False

    def close(self) -> None:
        """
        Overview:
            Close the evaluator. If end_flag is False, close the environment, flush the tb_logger\
                and close the tb_logger.
        """
        if self._end_flag:
            return
        self._end_flag = True
        self._env.close()
        if self._tb_logger:
            self._tb_logger.flush()
            self._tb_logger.close()

    def __del__(self):
        """
        Overview:
            Execute the close command and close the evaluator. __del__ is automatically called \
                to destroy the evaluator instance when the evaluator finishes its work
        """
        self.close()

    def should_eval(self, train_iter: int) -> bool:
        """
        Overview:
            Determine whether you need to start the evaluation mode, if the number of training has reached\
                the maximum number of times to start the evaluator, return True
        Arguments:
            - train_iter (:obj:`int`): Current training iteration.
        """
        if train_iter == self._last_eval_iter:
            return False
        if (train_iter - self._last_eval_iter) < self._eval_freq and train_iter != 0:
            return False
        self._last_eval_iter = train_iter
        return True
    
    def _add_info(self, last_timestep, info):
        return info

    def eval(
            self,
            save_ckpt_fn: Callable = None,
            train_iter: int = -1,
            envstep: int = -1,
            n_episode: Optional[int] = None,
    ) -> Tuple[bool, float]:
        """
        Overview:
            Evaluate policy and store the best policy based on whether it reaches the highest historical reward.
        Arguments:
            - save_ckpt_fn (:obj:`Callable`): Saving ckpt function, which will be triggered by getting the best reward.
            - train_iter (:obj:`int`): Current training iteration.
            - envstep (:obj:`int`): Current env interaction step.
            - n_episode (:obj:`int`): Number of evaluation episodes.
        Returns:
            - stop_flag (:obj:`bool`): Whether this training program can be ended.
            - episode_info (:obj:`Dict[str, List]`): Current evaluation episode information.
        """
        # evaluator only work on rank0
        episode_info = None
        stop_flag = False
        if get_rank() == 0:
            if n_episode is None:
                n_episode = self._default_n_episode
            assert n_episode is not None, "please indicate eval n_episode"
            envstep_count = 0
            eval_monitor = VectorEvalMonitor(self._env.env_num, n_episode)
            env_nums = self._env.env_num

            self._env.reset()
            self._policy.reset()

            # initializations
            init_obs = self._env.ready_obs

            retry_waiting_time = 0.001
            while len(init_obs.keys()) != self._env_num:
                # In order to be compatible with subprocess env_manager, in which sometimes self._env_num is not equal to
                # len(self._env.ready_obs), especially in tictactoe env.
                self._logger.info('The current init_obs.keys() is {}'.format(init_obs.keys()))
                self._logger.info('Before sleeping, the _env_states is {}'.format(self._env._env_states))
                time.sleep(retry_waiting_time)
                self._logger.info('=' * 10 + 'Wait for all environments (subprocess) to finish resetting.' + '=' * 10)
                self._logger.info(
                    'After sleeping {}s, the current _env_states is {}'.format(retry_waiting_time,
                                                                               self._env._env_states)
                )
                init_obs = self._env.ready_obs

            action_mask_dict = {i: to_ndarray(init_obs[i]['action_mask']) for i in range(env_nums)}

            to_play_dict = {i: to_ndarray(init_obs[i]['to_play']) for i in range(env_nums)}
            dones = np.array([False for _ in range(env_nums)])

            if self._multi_agent:
                agent_num = len(init_obs[0]['action_mask'])
                assert agent_num == self.policy_config.model.agent_num, "Please make sure agent_num == env.agent_num"
                game_segments = [
                    [
                        GameSegment(
                            self._env.action_space,
                            game_segment_length=self.policy_config.game_segment_length,
                            config=self.policy_config
                        ) for _ in range(agent_num)
                    ] for _ in range(env_nums)
                ]
                for env_id in range(env_nums):
                    for agent_id in range(agent_num):
                        game_segments[env_id][agent_id].reset(
                            [
                                to_ndarray(init_obs[env_id]['observation'][agent_id])
                                for _ in range(self.policy_config.model.frame_stack_num)
                            ]
                        )
            else:
                game_segments = [
                    GameSegment(
                        self._env.action_space,
                        game_segment_length=self.policy_config.game_segment_length,
                        config=self.policy_config
                    ) for _ in range(env_nums)
                ]
                for i in range(env_nums):
                    game_segments[i].reset(
                        [to_ndarray(init_obs[i]['observation']) for _ in range(self.policy_config.model.frame_stack_num)]
                    )

            ready_env_id = set()
            remain_episode = n_episode

            with self._timer:
                while not eval_monitor.is_finished():
                    # Get current ready env obs.
                    obs = self._env.ready_obs
                    new_available_env_id = set(obs.keys()).difference(ready_env_id)
                    ready_env_id = ready_env_id.union(set(list(new_available_env_id)[:remain_episode]))
                    remain_episode -= min(len(new_available_env_id), remain_episode)

                    if self._multi_agent:
                        stack_obs = defaultdict(list)
                        for env_id in ready_env_id:
                            for agent_id in range(agent_num):
                                stack_obs[env_id].append(game_segments[env_id][agent_id].get_obs())
                    else:
                        stack_obs = {env_id: game_segments[env_id].get_obs() for env_id in ready_env_id}
                    stack_obs = list(stack_obs.values())

                    action_mask_dict = {env_id: action_mask_dict[env_id] for env_id in ready_env_id}
                    to_play_dict = {env_id: to_play_dict[env_id] for env_id in ready_env_id}
                    action_mask = [action_mask_dict[env_id] for env_id in ready_env_id]
                    to_play = [to_play_dict[env_id] for env_id in ready_env_id]

                    stack_obs = to_ndarray(stack_obs)
                    if self.policy_config.model.model_type and self.policy_config.model.model_type in ['conv', 'mlp']:
                        stack_obs = prepare_observation(stack_obs, self.policy_config.model.model_type)
                        stack_obs = torch.from_numpy(stack_obs).to(self.policy_config.device).float()

                    # ==============================================================
                    # policy forward
                    # ==============================================================
                    policy_output = self._policy.forward(stack_obs, action_mask, to_play)
<<<<<<< HEAD
                    if self._multi_agent:
                        actions_no_env_id = defaultdict(dict)
                        for k, v in policy_output.items():
                            for agent_id, act in enumerate(v['action']):
                                actions_no_env_id[k][agent_id] = act
                    else:
                        actions_no_env_id = {k: v['action'] for k, v in policy_output.items()}
                    distributions_dict_no_env_id = {k: v['distributions'] for k, v in policy_output.items()}
=======

                    actions_no_env_id = {k: v['action'] for k, v in policy_output.items()}
                    distributions_dict_no_env_id = {k: v['visit_count_distributions'] for k, v in policy_output.items()}
>>>>>>> b6fd371f
                    if self.policy_config.sampled_algo:
                        root_sampled_actions_dict_no_env_id = {
                            k: v['root_sampled_actions']
                            for k, v in policy_output.items()
                        }

                    value_dict_no_env_id = {k: v['searched_value'] for k, v in policy_output.items()}
                    pred_value_dict_no_env_id = {k: v['predicted_value'] for k, v in policy_output.items()}
                    visit_entropy_dict_no_env_id = {
                        k: v['visit_count_distribution_entropy']
                        for k, v in policy_output.items()
                    }

                    actions = {}
                    distributions_dict = {}
                    if self.policy_config.sampled_algo:
                        root_sampled_actions_dict = {}
                    value_dict = {}
                    pred_value_dict = {}
                    visit_entropy_dict = {}
                    for index, env_id in enumerate(ready_env_id):
                        actions[env_id] = actions_no_env_id.pop(index)
                        distributions_dict[env_id] = distributions_dict_no_env_id.pop(index)
                        if self.policy_config.sampled_algo:
                            root_sampled_actions_dict[env_id] = root_sampled_actions_dict_no_env_id.pop(index)
                        value_dict[env_id] = value_dict_no_env_id.pop(index)
                        pred_value_dict[env_id] = pred_value_dict_no_env_id.pop(index)
                        visit_entropy_dict[env_id] = visit_entropy_dict_no_env_id.pop(index)

                    # ==============================================================
                    # Interact with env.
                    # ==============================================================
                    timesteps = self._env.step(actions)
                    timesteps = to_tensor(timesteps, dtype=torch.float32)
                    for env_id, t in timesteps.items():
                        obs, reward, done, info = t.obs, t.reward, t.done, t.info
                        if self._multi_agent:
                            for agent_id in range(agent_num):
                                game_segments[env_id][agent_id].append(
                                    actions[env_id][agent_id], to_ndarray(obs['observation'][agent_id]), reward[agent_id] if isinstance(reward, list) else reward,
                                    action_mask_dict[env_id][agent_id], to_play_dict[env_id]
                                )
                        else:
                            game_segments[env_id].append(
                                actions[env_id], to_ndarray(obs['observation']), reward, action_mask_dict[env_id],
                                to_play_dict[env_id]
                            )

                        # NOTE: in evaluator, we only need save the ``o_{t+1} = obs['observation']``
                        # game_segments[env_id].obs_segment.append(to_ndarray(obs['observation']))

                        # NOTE: the position of code snippet is very important.
                        # the obs['action_mask'] and obs['to_play'] are corresponding to next action
                        action_mask_dict[env_id] = to_ndarray(obs['action_mask'])
                        to_play_dict[env_id] = to_ndarray(obs['to_play'])

                        dones[env_id] = done
                        if t.done:
                            # Env reset is done by env_manager automatically.
                            self._policy.reset([env_id])
                            reward = t.info['eval_episode_return']
                            saved_info = {'eval_episode_return': t.info['eval_episode_return']}
                            if 'episode_info' in t.info:
                                saved_info.update(t.info['episode_info'])
                            eval_monitor.update_info(env_id, saved_info)
                            eval_monitor.update_reward(env_id, reward)
                            self._logger.info(
                                "[EVALUATOR]env {} finish episode, final reward: {}, current episode: {}".format(
                                    env_id, eval_monitor.get_latest_reward(env_id), eval_monitor.get_current_episode()
                                )
                            )

                            # reset the finished env and init game_segments
                            if n_episode > self._env_num:
                                # Get current ready env obs.
                                init_obs = self._env.ready_obs
                                retry_waiting_time = 0.001
                                while len(init_obs.keys()) != self._env_num:
                                    # In order to be compatible with subprocess env_manager, in which sometimes self._env_num is not equal to
                                    # len(self._env.ready_obs), especially in tictactoe env.
                                    self._logger.info('The current init_obs.keys() is {}'.format(init_obs.keys()))
                                    self._logger.info(
                                        'Before sleeping, the _env_states is {}'.format(self._env._env_states)
                                    )
                                    time.sleep(retry_waiting_time)
                                    self._logger.info(
                                        '=' * 10 + 'Wait for all environments (subprocess) to finish resetting.' + '=' * 10
                                    )
                                    self._logger.info(
                                        'After sleeping {}s, the current _env_states is {}'.format(
                                            retry_waiting_time, self._env._env_states
                                        )
                                    )
                                    init_obs = self._env.ready_obs

                                new_available_env_id = set(init_obs.keys()).difference(ready_env_id)
                                ready_env_id = ready_env_id.union(set(list(new_available_env_id)[:remain_episode]))
                                remain_episode -= min(len(new_available_env_id), remain_episode)

                                action_mask_dict[env_id] = to_ndarray(init_obs[env_id]['action_mask'])
                                to_play_dict[env_id] = to_ndarray(init_obs[env_id]['to_play'])

                                if self._multi_agent:
                                    for agent_id in range(agent_num):
                                        game_segments[env_id][agent_id] = GameSegment(
                                            self._env.action_space,
                                            game_segment_length=self.policy_config.game_segment_length,
                                            config=self.policy_config
                                        )

                                        game_segments[env_id][agent_id].reset(
                                            [
                                                init_obs[env_id]['observation'][agent_id]
                                                for _ in range(self.policy_config.model.frame_stack_num)
                                            ]
                                        )
                                else:
                                    game_segments[env_id] = GameSegment(
                                        self._env.action_space,
                                        game_segment_length=self.policy_config.game_segment_length,
                                        config=self.policy_config
                                    )

                                    game_segments[env_id].reset(
                                        [
                                            init_obs[env_id]['observation']
                                            for _ in range(self.policy_config.model.frame_stack_num)
                                        ]
                                    )

                            # Env reset is done by env_manager automatically.
                            self._policy.reset([env_id])
                            # TODO(pu): subprocess mode, when n_episode > self._env_num, occasionally the ready_env_id=()
                            # and the stack_obs is np.array(None, dtype=object)
                            ready_env_id.remove(env_id)

                        envstep_count += 1
            duration = self._timer.value
            episode_return = eval_monitor.get_episode_return()
            info = {
                'train_iter': train_iter,
                'ckpt_name': 'iteration_{}.pth.tar'.format(train_iter),
                'episode_count': n_episode,
                'envstep_count': envstep_count,
                'avg_envstep_per_episode': envstep_count / n_episode,
                'evaluate_time': duration,
                'avg_envstep_per_sec': envstep_count / duration,
                'avg_time_per_episode': n_episode / duration,
                'reward_mean': np.mean(episode_return),
                'reward_std': np.std(episode_return),
                'reward_max': np.max(episode_return),
                'reward_min': np.min(episode_return),
                # 'each_reward': episode_return,
            }

            # add other info
            info = self._add_info(t, info)
            episode_info = eval_monitor.get_episode_info()
            if episode_info is not None:
                info.update(episode_info)
            self._logger.info(self._logger.get_tabulate_vars_hor(info))
            # self._logger.info(self._logger.get_tabulate_vars(info))
            for k, v in info.items():
                if k in ['train_iter', 'ckpt_name', 'each_reward']:
                    continue
                if not np.isscalar(v):
                    continue
                self._tb_logger.add_scalar('{}_iter/'.format(self._instance_name) + k, v, train_iter)
                self._tb_logger.add_scalar('{}_step/'.format(self._instance_name) + k, v, envstep)
            episode_return = np.mean(episode_return)
            if episode_return > self._max_episode_return:
                if save_ckpt_fn:
                    save_ckpt_fn('ckpt_best.pth.tar')
                self._max_episode_return = episode_return
            stop_flag = episode_return >= self._stop_value and train_iter > 0
            if stop_flag:
                self._logger.info(
                    "[LightZero serial pipeline] " +
                    "Current episode_return: {} is greater than stop_value: {}".format(episode_return,
                                                                                       self._stop_value) +
                    ", so your MCTS/RL agent is converged, you can refer to 'log/evaluator/evaluator_logger.txt' for details."
                )

        if get_world_size() > 1:
            objects = [stop_flag, episode_info]
            broadcast_object_list(objects, src=0)
            stop_flag, episode_info = objects

        episode_info = to_item(episode_info)
        return stop_flag, episode_info<|MERGE_RESOLUTION|>--- conflicted
+++ resolved
@@ -324,7 +324,6 @@
                     # policy forward
                     # ==============================================================
                     policy_output = self._policy.forward(stack_obs, action_mask, to_play)
-<<<<<<< HEAD
                     if self._multi_agent:
                         actions_no_env_id = defaultdict(dict)
                         for k, v in policy_output.items():
@@ -333,11 +332,6 @@
                     else:
                         actions_no_env_id = {k: v['action'] for k, v in policy_output.items()}
                     distributions_dict_no_env_id = {k: v['distributions'] for k, v in policy_output.items()}
-=======
-
-                    actions_no_env_id = {k: v['action'] for k, v in policy_output.items()}
-                    distributions_dict_no_env_id = {k: v['visit_count_distributions'] for k, v in policy_output.items()}
->>>>>>> b6fd371f
                     if self.policy_config.sampled_algo:
                         root_sampled_actions_dict_no_env_id = {
                             k: v['root_sampled_actions']
