--- conflicted
+++ resolved
@@ -684,15 +684,8 @@
         num_passes = 1 + self.num_observations_tokens if should_predict_next_obs else 1
 
         output_sequence, latent_state = [], []
-<<<<<<< HEAD
 
         reset_indices = [index for index, value in enumerate(self.keys_values_wm_size_list) if value + num_passes > self.config.max_tokens]
-=======
-        # if ready_env_num < 8:
-        #     print('debug')
-        reset_indices = [index for index, value in enumerate(self.keys_values_wm_size_list) if value + num_passes > self.config.max_tokens]
-        # _ = self.refresh_keys_values_with_initial_latent_state(torch.tensor(latest_state, dtype=torch.float32).to(self.device), reset_indices)
->>>>>>> 6eca8f7d
         self.refresh_keys_values_with_initial_latent_state(torch.tensor(latest_state, dtype=torch.float32).to(self.device), reset_indices)
 
 
