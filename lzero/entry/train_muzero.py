import logging
import os
from functools import partial
from typing import Optional, Tuple

import torch
from ding.config import compile_config
from ding.envs import create_env_manager
from ding.envs import get_vec_env_setting
from ding.policy import create_policy
from ding.utils import set_pkg_seed, get_rank
from ding.rl_utils import get_epsilon_greedy_fn
from ding.worker import BaseLearner
from tensorboardX import SummaryWriter

from lzero.entry.utils import log_buffer_memory_usage
from lzero.policy import visit_count_temperature
from lzero.policy.random_policy import LightZeroRandomPolicy
from lzero.worker import MuZeroCollector as Collector
from lzero.worker import MuZeroEvaluator as Evaluator
from .utils import random_collect


def train_muzero(
        input_cfg: Tuple[dict, dict],
        seed: int = 0,
        model: Optional[torch.nn.Module] = None,
        model_path: Optional[str] = None,
        max_train_iter: Optional[int] = int(1e10),
        max_env_step: Optional[int] = int(1e10),
) -> 'Policy':  # noqa
    """
    Overview:
        The train entry for MCTS+RL algorithms, including MuZero, EfficientZero, Sampled EfficientZero, Gumbel Muzero.
    Arguments:
        - input_cfg (:obj:`Tuple[dict, dict]`): Config in dict type.
            ``Tuple[dict, dict]`` type means [user_config, create_cfg].
        - seed (:obj:`int`): Random seed.
        - model (:obj:`Optional[torch.nn.Module]`): Instance of torch.nn.Module.
        - model_path (:obj:`Optional[str]`): The pretrained model path, which should
            point to the ckpt file of the pretrained model, and an absolute path is recommended.
            In LightZero, the path is usually something like ``exp_name/ckpt/ckpt_best.pth.tar``.
        - max_train_iter (:obj:`Optional[int]`): Maximum policy update iterations in training.
        - max_env_step (:obj:`Optional[int]`): Maximum collected environment interaction steps.
    Returns:
        - policy (:obj:`Policy`): Converged policy.
    """

    cfg, create_cfg = input_cfg
<<<<<<< HEAD
    assert create_cfg.policy.type in ['efficientzero', 'muzero', 'sampled_efficientzero', 'gumbel_muzero', 'multi_agent_efficientzero', 'multi_agent_muzero'], \
        "train_muzero entry now only support the following algo.: 'efficientzero', 'muzero', 'sampled_efficientzero', 'gumbel_muzero', 'multi_agent_efficientzero', 'multi_agent_muzero'"
=======
    assert create_cfg.policy.type in ['efficientzero', 'muzero', 'sampled_efficientzero', 'gumbel_muzero', 'stochastic_muzero'], \
        "train_muzero entry now only support the following algo.: 'efficientzero', 'muzero', 'sampled_efficientzero', 'gumbel_muzero'"
>>>>>>> b6fd371f

    if create_cfg.policy.type == 'muzero' or create_cfg.policy.type == 'multi_agent_muzero':
        from lzero.mcts import MuZeroGameBuffer as GameBuffer
    elif create_cfg.policy.type == 'efficientzero' or create_cfg.policy.type == 'multi_agent_efficientzero':
        from lzero.mcts import EfficientZeroGameBuffer as GameBuffer
    elif create_cfg.policy.type == 'sampled_efficientzero':
        from lzero.mcts import SampledEfficientZeroGameBuffer as GameBuffer
    elif create_cfg.policy.type == 'gumbel_muzero':
        from lzero.mcts import GumbelMuZeroGameBuffer as GameBuffer
    elif create_cfg.policy.type == 'stochastic_muzero':
        from lzero.mcts import StochasticMuZeroGameBuffer as GameBuffer

    if cfg.policy.cuda and torch.cuda.is_available():
        cfg.policy.device = 'cuda'
    else:
        cfg.policy.device = 'cpu'

    cfg = compile_config(cfg, seed=seed, env=None, auto=True, create_cfg=create_cfg, save_cfg=True)
    # Create main components: env, policy
    env_fn, collector_env_cfg, evaluator_env_cfg = get_vec_env_setting(cfg.env)

    collector_env = create_env_manager(cfg.env.manager, [partial(env_fn, cfg=c) for c in collector_env_cfg])
    evaluator_env = create_env_manager(cfg.env.manager, [partial(env_fn, cfg=c) for c in evaluator_env_cfg])

    collector_env.seed(cfg.seed)
    evaluator_env.seed(cfg.seed, dynamic_seed=False)
    set_pkg_seed(cfg.seed, use_cuda=cfg.policy.cuda)

    policy = create_policy(cfg.policy, model=model, enable_field=['learn', 'collect', 'eval'])

    # load pretrained model
    if model_path is not None:
        policy.learn_mode.load_state_dict(torch.load(model_path, map_location=cfg.policy.device))

    # Create worker components: learner, collector, evaluator, replay buffer, commander.
    tb_logger = SummaryWriter(os.path.join('./{}/log/'.format(cfg.exp_name), 'serial')) if get_rank() == 0 else None
    learner = BaseLearner(cfg.policy.learn.learner, policy.learn_mode, tb_logger, exp_name=cfg.exp_name)

    # ==============================================================
    # MCTS+RL algorithms related core code
    # ==============================================================
    policy_config = cfg.policy
    batch_size = policy_config.batch_size
    # specific game buffer for MCTS+RL algorithms
    replay_buffer = GameBuffer(policy_config)
    collector = Collector(
        env=collector_env,
        policy=policy.collect_mode,
        tb_logger=tb_logger,
        exp_name=cfg.exp_name,
        policy_config=policy_config
    )
    evaluator = Evaluator(
        eval_freq=cfg.policy.eval_freq,
        n_evaluator_episode=cfg.env.n_evaluator_episode,
        stop_value=cfg.env.stop_value,
        env=evaluator_env,
        policy=policy.eval_mode,
        tb_logger=tb_logger,
        exp_name=cfg.exp_name,
        policy_config=policy_config
    )

    # ==============================================================
    # Main loop
    # ==============================================================
    # Learner's before_run hook.
    learner.call_hook('before_run')
    
    if cfg.policy.update_per_collect is not None:
        update_per_collect = cfg.policy.update_per_collect

    # The purpose of collecting random data before training:
    # Exploration: Collecting random data helps the agent explore the environment and avoid getting stuck in a suboptimal policy prematurely.
    # Comparison: By observing the agent's performance during random action-taking, we can establish a baseline to evaluate the effectiveness of reinforcement learning algorithms.
    if cfg.policy.random_collect_episode_num > 0:
        if policy_config.multi_agent:
            from lzero.policy.multi_agent_random_policy import MultiAgentLightZeroRandomPolicy as RandomPolicy
        else:
            from lzero.policy.random_policy import LightZeroRandomPolicy as RandomPolicy
        random_collect(cfg.policy, policy, RandomPolicy, collector, collector_env, replay_buffer)

    while True:
        log_buffer_memory_usage(learner.train_iter, replay_buffer, tb_logger)
        collect_kwargs = {}
        # set temperature for visit count distributions according to the train_iter,
        # please refer to Appendix D in MuZero paper for details.
        collect_kwargs['temperature'] = visit_count_temperature(
            policy_config.manual_temperature_decay,
            policy_config.fixed_temperature_value,
            policy_config.threshold_training_steps_for_final_temperature,
            trained_steps=learner.train_iter
        )

        if policy_config.eps.eps_greedy_exploration_in_collect:
            epsilon_greedy_fn = get_epsilon_greedy_fn(
                start=policy_config.eps.start,
                end=policy_config.eps.end,
                decay=policy_config.eps.decay,
                type_=policy_config.eps.type
            )
            collect_kwargs['epsilon'] = epsilon_greedy_fn(collector.envstep)
        else:
            collect_kwargs['epsilon'] = 0.0

        # Evaluate policy performance.
        if evaluator.should_eval(learner.train_iter):
            stop, reward = evaluator.eval(learner.save_checkpoint, learner.train_iter, collector.envstep)
            if stop:
                break

        # Collect data by default config n_sample/n_episode.
        new_data = collector.collect(train_iter=learner.train_iter, policy_kwargs=collect_kwargs)
        if cfg.policy.update_per_collect is None:
            # update_per_collect is None, then update_per_collect is set to the number of collected transitions multiplied by the model_update_ratio.
            collected_transitions_num = sum([len(game_segment) for game_segment in new_data[0]])
            update_per_collect = int(collected_transitions_num * cfg.policy.model_update_ratio)
        # save returned new_data collected by the collector
        replay_buffer.push_game_segments(new_data)
        # remove the oldest data if the replay buffer is full.
        replay_buffer.remove_oldest_data_to_fit()

        # Learn policy from collected data.
        for i in range(update_per_collect):
            # Learner will train ``update_per_collect`` times in one iteration.
            if replay_buffer.get_num_of_transitions() > batch_size:
                train_data = replay_buffer.sample(batch_size, policy)
            else:
                logging.warning(
                    f'The data in replay_buffer is not sufficient to sample a mini-batch: '
                    f'batch_size: {batch_size}, '
                    f'{replay_buffer} '
                    f'continue to collect now ....'
                )
                break

            # The core train steps for MCTS+RL algorithms.
            log_vars = learner.train(train_data, collector.envstep)

            if cfg.policy.use_priority:
                replay_buffer.update_priority(train_data, log_vars[0]['value_priority_orig'])

        if collector.envstep >= max_env_step or learner.train_iter >= max_train_iter:
            break

    # Learner's after_run hook.
    learner.call_hook('after_run')
    return policy<|MERGE_RESOLUTION|>--- conflicted
+++ resolved
@@ -47,13 +47,8 @@
     """
 
     cfg, create_cfg = input_cfg
-<<<<<<< HEAD
-    assert create_cfg.policy.type in ['efficientzero', 'muzero', 'sampled_efficientzero', 'gumbel_muzero', 'multi_agent_efficientzero', 'multi_agent_muzero'], \
-        "train_muzero entry now only support the following algo.: 'efficientzero', 'muzero', 'sampled_efficientzero', 'gumbel_muzero', 'multi_agent_efficientzero', 'multi_agent_muzero'"
-=======
     assert create_cfg.policy.type in ['efficientzero', 'muzero', 'sampled_efficientzero', 'gumbel_muzero', 'stochastic_muzero'], \
         "train_muzero entry now only support the following algo.: 'efficientzero', 'muzero', 'sampled_efficientzero', 'gumbel_muzero'"
->>>>>>> b6fd371f
 
     if create_cfg.policy.type == 'muzero' or create_cfg.policy.type == 'multi_agent_muzero':
         from lzero.mcts import MuZeroGameBuffer as GameBuffer
